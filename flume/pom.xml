<?xml version="1.0" encoding="UTF-8"?>
<project xmlns="http://maven.apache.org/POM/4.0.0" xmlns:xsi="http://www.w3.org/2001/XMLSchema-instance" xsi:schemaLocation="http://maven.apache.org/POM/4.0.0 http://maven.apache.org/xsd/maven-4.0.0.xsd">
  <modelVersion>4.0.0</modelVersion>
  <parent>
    <artifactId>dt-framework</artifactId>
    <groupId>com.datatorrent</groupId>
    <version>0.9.1-SNAPSHOT</version>
  </parent>

  <artifactId>dt-flume</artifactId>
  <packaging>jar</packaging>

  <name>Flume Integration</name>

  <properties>
    <maven.deploy.skip>true</maven.deploy.skip>
  </properties>

  <dependencies>
    <dependency>
      <groupId>org.slf4j</groupId>
      <artifactId>slf4j-api</artifactId>
      <version>1.7.2</version>
      <scope>provided</scope>
    </dependency>
    <dependency>
      <groupId>org.slf4j</groupId>
      <artifactId>slf4j-log4j12</artifactId>
      <version>1.7.2</version>
      <scope>provided</scope>
    </dependency>
    <dependency>
      <groupId>${project.groupId}</groupId>
      <artifactId>dt-common</artifactId>
      <version>${project.version}</version>
    </dependency>
    <dependency>
      <groupId>org.apache.flume</groupId>
      <artifactId>flume-ng-sinks</artifactId>
      <version>1.4.0</version>
      <type>pom</type>
    </dependency>
    <dependency>
      <groupId>org.apache.flume</groupId>
      <artifactId>flume-ng-core</artifactId>
      <version>1.3.0</version>
    </dependency>
    <dependency>
      <groupId>${project.groupId}</groupId>
      <artifactId>dt-netlet</artifactId>
      <version>${project.version}</version>
    </dependency>
    <dependency>
<<<<<<< HEAD
      <groupId>com.datatorrent</groupId>
      <artifactId>dt-api</artifactId>
      <version>0.9.1-SNAPSHOT</version>
      <type>jar</type>
    </dependency>
=======
	<groupId>org.apache.hadoop</groupId>
	<artifactId>hadoop-client</artifactId>
	<version>2.2.0</version>
</dependency>
>>>>>>> 0c0373bd
  </dependencies>

</project><|MERGE_RESOLUTION|>--- conflicted
+++ resolved
@@ -51,18 +51,15 @@
       <version>${project.version}</version>
     </dependency>
     <dependency>
-<<<<<<< HEAD
       <groupId>com.datatorrent</groupId>
       <artifactId>dt-api</artifactId>
       <version>0.9.1-SNAPSHOT</version>
       <type>jar</type>
     </dependency>
-=======
-	<groupId>org.apache.hadoop</groupId>
-	<artifactId>hadoop-client</artifactId>
-	<version>2.2.0</version>
-</dependency>
->>>>>>> 0c0373bd
+    <dependency>
+      <groupId>org.apache.hadoop</groupId>
+      <artifactId>hadoop-client</artifactId>
+      <version>2.2.0</version>
+    </dependency>
   </dependencies>
-
 </project>