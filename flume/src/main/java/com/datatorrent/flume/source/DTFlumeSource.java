/*
 *  Copyright (c) 2012-2013 Malhar, Inc.
 *  All Rights Reserved.
 */
package com.datatorrent.flume.source;

import java.io.*;
import java.text.SimpleDateFormat;
import java.util.Calendar;
import java.util.Timer;
import java.util.TimerTask;

import javax.annotation.Nonnull;

import org.apache.flume.Context;
import org.apache.flume.Event;
import org.apache.flume.EventDrivenSource;
import org.apache.flume.channel.ChannelProcessor;
import org.apache.flume.conf.Configurable;
import org.apache.flume.event.EventBuilder;
import org.apache.flume.source.AbstractSource;

import com.google.common.base.Preconditions;
import com.google.common.base.Strings;

public class DTFlumeSource extends AbstractSource implements EventDrivenSource, Configurable
{
  static String FILE_NAME = "sourceFile";
  static String RATE = "rate";
  static byte FIELD_SEPARATOR = 1;
  private static String d1 = "2013-11-07";

  public Timer emitTimer;

  @Nonnull
  public String filePath;
  public int rate;
  public transient String yesterdayDate;
  public transient String todayDate;

  private transient BufferedReader lineReader;

  public DTFlumeSource()
  {
    super();
<<<<<<< HEAD
    this.rate = 2500;
  }

  public void updateDates()
  {
    SimpleDateFormat format = new SimpleDateFormat("yyyy-MM-dd");
=======
    final SimpleDateFormat dateFormat = new SimpleDateFormat("yyyy-MM-dd HH:mm:ss");

>>>>>>> 23a648ba
    Calendar cal = Calendar.getInstance();
    todayDate = dateFormat.format(cal.getTimeInMillis());

    cal.add(Calendar.DATE, -1);
<<<<<<< HEAD
    yesterdayDate = format.format(cal.getTime());
=======
    yesterdayDate = dateFormat.format(cal.getTimeInMillis());
    rate = -1;

>>>>>>> 23a648ba
  }

  @Override
  public void configure(Context context)
  {
    filePath = Preconditions.checkNotNull(context.getString(FILE_NAME));
    rate = context.getInteger(RATE, rate);
    emitTimer = new Timer();
    Preconditions.checkArgument(!Strings.isNullOrEmpty(filePath));
    try {
      lineReader = new BufferedReader(new InputStreamReader(new FileInputStream(filePath)));
    }
    catch (FileNotFoundException e) {
      throw new RuntimeException(e);
    }

  }

  @Override
  public void start()
  {
    super.start();

    final ChannelProcessor channel = getChannelProcessor();
    emitTimer.scheduleAtFixedRate(new TimerTask()
    {
      @Override
      public void run()
      {
        updateDates(); // make this run only once a day
        try {
          for (int i = 0; i < rate; i++) {
            String line = lineReader.readLine();
            if (line == null) {
              lineReader.close();
              lineReader = new BufferedReader(new InputStreamReader(new FileInputStream(filePath)));
              line = lineReader.readLine();
            }
            byte[] row = line.getBytes();
            final int rowsize = row.length;

            /* guid */
            int sliceLengh = -1;
            while (++sliceLengh < rowsize) {
              if (row[sliceLengh] == FIELD_SEPARATOR) {
                break;
              }
            }

            /* skip the next record */
            int pointer = sliceLengh + 1;
            while (pointer < rowsize) {
              if (row[pointer++] == FIELD_SEPARATOR) {
                break;
              }
            }

           /* lets parse the date */
            int dateStart = pointer;
            while (pointer < rowsize) {
              if (row[pointer++] == FIELD_SEPARATOR) {
                String date = new String(row, dateStart, pointer - dateStart - 1);
                if (date.contains(d1)) {
                  System.arraycopy(yesterdayDate.getBytes(), 0, row, dateStart, yesterdayDate.getBytes().length);
                }
                else
                  System.arraycopy(todayDate.getBytes(), 0, row, dateStart, todayDate.getBytes().length);
              }
            }
<<<<<<< HEAD
            Event event = EventBuilder.withBody(eventToSend == null? line.getBytes(): eventToSend.getBytes());
=======
            Event event = EventBuilder.withBody(row);
>>>>>>> 23a648ba
            channel.processEvent(event);
          }
        }
        catch (IOException e) {
          throw new RuntimeException(e);
        }
      }
    }, 0, 1000);
  }

  @Override
  public void stop()
  {
    emitTimer.cancel();
    super.stop();
  }
}<|MERGE_RESOLUTION|>--- conflicted
+++ resolved
@@ -43,28 +43,17 @@
   public DTFlumeSource()
   {
     super();
-<<<<<<< HEAD
     this.rate = 2500;
   }
 
   public void updateDates()
   {
     SimpleDateFormat format = new SimpleDateFormat("yyyy-MM-dd");
-=======
-    final SimpleDateFormat dateFormat = new SimpleDateFormat("yyyy-MM-dd HH:mm:ss");
-
->>>>>>> 23a648ba
     Calendar cal = Calendar.getInstance();
     todayDate = dateFormat.format(cal.getTimeInMillis());
 
     cal.add(Calendar.DATE, -1);
-<<<<<<< HEAD
     yesterdayDate = format.format(cal.getTime());
-=======
-    yesterdayDate = dateFormat.format(cal.getTimeInMillis());
-    rate = -1;
-
->>>>>>> 23a648ba
   }
 
   @Override
@@ -130,15 +119,12 @@
                 if (date.contains(d1)) {
                   System.arraycopy(yesterdayDate.getBytes(), 0, row, dateStart, yesterdayDate.getBytes().length);
                 }
-                else
+                else {
                   System.arraycopy(todayDate.getBytes(), 0, row, dateStart, todayDate.getBytes().length);
+                }
               }
             }
-<<<<<<< HEAD
-            Event event = EventBuilder.withBody(eventToSend == null? line.getBytes(): eventToSend.getBytes());
-=======
             Event event = EventBuilder.withBody(row);
->>>>>>> 23a648ba
             channel.processEvent(event);
           }
         }
