--- conflicted
+++ resolved
@@ -184,14 +184,8 @@
    */
   private long byteArrayToLong(byte[] b, int startIndex)
   {
-<<<<<<< HEAD
-    byte b1 = 0;
-    return Longs.fromBytes(b1, b1, b1, b1, b[3 + startIndex], b[2+startIndex], b[1+startIndex], b[startIndex]);
-     
-=======
     final byte b1 = 0;
-    return Longs.fromBytes(b1, b1, b1, b1, b[0 + startIndex], b[1+startIndex], b[2+startIndex], b[3+startIndex]);
->>>>>>> 64284593
+    return Longs.fromBytes(b1, b1, b1, b1, b[3 + startIndex], b[2+startIndex], b[1+startIndex], b[startIndex]);     
   }
 
   @Override
