--- conflicted
+++ resolved
@@ -37,33 +37,9 @@
  * blockSize - The maximum size of the each file to created. <br />
  *
  * @author Gaurav Gupta <gaurav@datatorrent.com>
-<<<<<<< HEAD
- * @since 0.9.2
-=======
->>>>>>> bd6eb5aa
  */
 public class HDFSStorage implements Storage, Configurable, Component<com.datatorrent.api.Context>
 {
-<<<<<<< HEAD
-  private static final String identityFileName = "/counter";
-  private static final String cleanFileName = "/clean-counter";
-  private static final String offsetFileName = "/offsetFile";
-  public static final String BASE_DIR_KEY = "baseDir";
-  public static final String ID = "id";
-  public static final String OFFSET_KEY = "offset";
-  public static final String RESTORE_KEY = "restore";
-  public static final String BLOCKSIZE = "blockSize";
-  private static final int IDENTIFIER_SIZE = 8;
-  private static final int DATA_LENGTH_BYTE_SIZE = 4;
-  /**
-   * The baseDir where the storage facility is going to create files
-   */
-  private String baseDir;
-  /**
-   * This identifies the current file number
-   */
-  private long fileCounter;
-=======
   public static final int DEFAULT_BLOCK_SIZE = 64 * 1024 * 1024;
   public static final String BASE_DIR_KEY = "baseDir";
   public static final String RESTORE_KEY = "restore";
@@ -101,7 +77,6 @@
    * This identifies the file number that has been flushed
    */
   private long flushedFileCounter;
->>>>>>> bd6eb5aa
   /**
    * The file that stores the fileCounter information
    */
@@ -114,15 +89,6 @@
    * The file that stores the clean file counter information
    */
   private Path cleanFileCounterFile;
-<<<<<<< HEAD
-  private Path offsetFile;
-  private FileSystem fs;
-  private FSDataOutputStream dataStream;
-  /**
-   * The block size to be used to create the storage files
-   */
-  private long blockSize;
-=======
   /**
    * The file that stores the clean file offset information
    */
@@ -130,7 +96,6 @@
   private FileSystem fs;
   private FSDataOutputStream dataStream;
   ArrayList<DataBlock> files2Commit = new ArrayList<DataBlock>();
->>>>>>> bd6eb5aa
   /**
    * The offset in the current opened file
    */
@@ -139,17 +104,6 @@
   private long retrievalOffset;
   private long retrievalFile;
   private int offset;
-<<<<<<< HEAD
-  private byte[] flushedOffset;
-  private long skipOffset;
-
-  
-  /**
-   * This stores the Identifier information identified in the last store function call
-   */
-  // private byte[] fileOffset = new byte[IDENTIFIER_SIZE];
-
-=======
   private long flushedLong;
   private byte[] cleanedOffset = new byte[8];
   private long skipOffset;
@@ -166,70 +120,14 @@
    *
    * @param ctx
    */
->>>>>>> bd6eb5aa
   // private byte[] fileOffset = new byte[IDENTIFIER_SIZE];
   @Override
   public void configure(Context ctx)
   {
-<<<<<<< HEAD
-    Configuration conf = new Configuration();
-    baseDir = ctx.getString(BASE_DIR_KEY, conf.get("hadoop.tmp.dir"));
-    // offset = ctx.getInteger(OFFSET_KEY, 4);
-    offset = 4;
-    skipOffset = -1;
-
-    boolean restore = ctx.getBoolean(RESTORE_KEY, true);
-    if (baseDir.length() > 0) {
-      try {
-        fs = FileSystem.get(conf);
-        Path path = new Path(baseDir);
-        logger.debug("Base path {}", path);
-        if (!fs.exists(path)) {
-          throw new RuntimeException(String.format("baseDir passed (%s) doesn't exist.", baseDir));
-        }
-        if (!fs.isDirectory(path)) {
-          throw new RuntimeException(String.format("baseDir passed (%s) is not a directory.", baseDir));
-        }
-        String id = ctx.getString(ID);
-        if(id == null){
-          throw new RuntimeException(String.format("id can't be  null."));
-        }
-        baseDir = baseDir+"/"+id;
-        path = new Path(baseDir);
-        if(!fs.exists(path) || !fs.isDirectory(path)){
-          fs.mkdirs(path);
-        }
-        /* keeping the block size 2MB less than the default block size */
-
-        blockSize = ctx.getLong(BLOCKSIZE, fs.getDefaultBlockSize(path));
-        fileCounter = 0;
-        cleanedFileCounter = -1;
-        fileCounterFile = new Path(baseDir + identityFileName);
-        cleanFileCounterFile = new Path(baseDir + cleanFileName);
-        offsetFile = new Path(baseDir + offsetFileName);
-        if (restore) {
-          if (fs.exists(fileCounterFile) && fs.isFile(fileCounterFile)) {
-            fileCounter = Long.valueOf(new String(readData(fileCounterFile)));
-          }
-          if (fs.exists(cleanFileCounterFile) && fs.isFile(cleanFileCounterFile)) {
-            cleanedFileCounter = Long.valueOf(new String(readData(cleanFileCounterFile)));
-          }
-          if (fs.exists(offsetFile) && fs.isFile(offsetFile)) {
-            flushedOffset = readData(offsetFile);
-          }
-        }else{
-          flushedOffset = new byte[8];
-          writeData(cleanFileCounterFile, String.valueOf(cleanedFileCounter).getBytes()).close();
-        }
-
-      } catch (IOException io) {
-        throw new RuntimeException(io);
-=======
     String tempId = ctx.getString(ID);
     if (tempId == null) {
       if (id == null) {
         throw new IllegalArgumentException("id can't be  null.");
->>>>>>> bd6eb5aa
       }
     }
     else {
@@ -250,13 +148,8 @@
   }
 
   /**
-<<<<<<< HEAD
-   * This function reads the file at a location and return the bytes stored in the file
-   * 
-=======
    * This function reads the file at a location and return the bytes stored in the file "
    *
->>>>>>> bd6eb5aa
    * @param path
    * - the location of the file
    * @return
@@ -273,7 +166,7 @@
 
   /**
    * This function writes the bytes to a file specified by the path
-   * 
+   *
    * @param path
    * the file location
    * @param data
@@ -308,15 +201,6 @@
           dataStream.write(Ints.toByteArray(bytes.length));
           dataStream.write(bytes);
         }
-<<<<<<< HEAD
-        byte[] fileOffset = null;
-        if(fileWriteOffset > skipOffset){
-          fileOffset = new byte[IDENTIFIER_SIZE];
-          Server.writeLong(fileOffset, 0, calculateOffset(fileWriteOffset, fileCounter));
-        }
-        
-        fileWriteOffset += (bytes.length + DATA_LENGTH_BYTE_SIZE);
-=======
         fileWriteOffset += bytesToWrite;
 
         byte[] fileOffset = null;
@@ -324,7 +208,6 @@
           fileOffset = new byte[IDENTIFIER_SIZE];
           Server.writeLong(fileOffset, 0, calculateOffset(fileWriteOffset, currentWrittenFile));
         }
->>>>>>> bd6eb5aa
         return fileOffset;
       }
       catch (IOException ex) {
@@ -339,7 +222,7 @@
   }
 
   /**
-   * 
+   *
    * @param b
    * @param size
    * @param startIndex
@@ -419,32 +302,6 @@
       readStream = new FSDataInputStream(fs.open(path));
       readStream.seek(retrievalOffset);
       return retrieveHelper();
-<<<<<<< HEAD
-    } catch (IOException e) {
-      logger.warn(" error while retrieving {}", e.getMessage());
-      // this is done for failure
-      if (retrievalFile == byteArrayToLong(flushedOffset, offset)) {
-        try {
-          retrievalFile++;
-          retrievalOffset = retrievalOffset - byteArrayToLong(flushedOffset, 0);
-          return retrieveFailure();
-        } catch (Exception e1) {
-          retrievalFile--;
-          skipOffset = retrievalOffset;
-          retrievalOffset = retrievalOffset + byteArrayToLong(flushedOffset, 0);
-          throw new RuntimeException(e1);
-        }
-      }else{
-        throw new RuntimeException(e);
-      }
-    }    
-  }
-
-  private byte[] retrieveFailure() throws Exception
-  {
-    if (readStream != null) {
-      readStream.close();
-=======
     }
     catch (IOException e) {
       logger.warn(e.getMessage());
@@ -461,11 +318,7 @@
         readStream = null;
       }
       return null;
->>>>>>> bd6eb5aa
-    }
-    readStream = new FSDataInputStream(fs.open(new Path(baseDir + "/" + (retrievalFile))));
-    readStream.seek(retrievalOffset);
-    return retrieveHelper();
+    }
   }
 
   private byte[] retrieveHelper() throws IOException
@@ -477,20 +330,12 @@
       throw new IOException("Invalid identifier");
     }
     retrievalOffset += length + DATA_LENGTH_BYTE_SIZE;
-<<<<<<< HEAD
-    if (readStream.available() < 1) {
-      retrievalOffset = 0;
-      retrievalFile++;
-    }
-    Server.writeLong(data, 0, calculateOffset(retrievalOffset, retrievalFile));
-=======
     if (retrievalOffset >= flushedLong) {
       Server.writeLong(data, 0, calculateOffset(0, retrievalFile + 1));
     }
     else {
       Server.writeLong(data, 0, calculateOffset(retrievalOffset, retrievalFile));
     }
->>>>>>> bd6eb5aa
     return data;
   }
 
@@ -613,21 +458,14 @@
     if (dataStream != null) {
       try {
         dataStream.hflush();
-<<<<<<< HEAD
-      } catch (IOException ex) {
-=======
         writeData(fileCounterFile, String.valueOf(currentWrittenFile + 1).getBytes()).close();
         updateFlushedOffset(new Path(basePath, currentWrittenFile + OFFSET_SUFFIX), fileWriteOffset);
       }
       catch (IOException ex) {
->>>>>>> bd6eb5aa
         logger.warn("not able to close the stream {}", ex.getMessage());
         throw new RuntimeException(ex);
       }
     }
-<<<<<<< HEAD
-    updateFlushedOffset();
-=======
 
     Iterator<DataBlock> itr = files2Commit.iterator();
     while (itr.hasNext()) {
@@ -635,37 +473,12 @@
     }
     flushedFileCounter = currentWrittenFile;
     files2Commit.clear();
->>>>>>> bd6eb5aa
   }
 
   /**
    * This updates the flushed offset
    */
-<<<<<<< HEAD
-  private void updateFlushedOffset(){
-    byte[] lastStoredOffset = new byte[IDENTIFIER_SIZE];
-    Server.writeLong(lastStoredOffset, 0, calculateOffset(fileWriteOffset, fileCounter));
-    try {      
-      writeData(offsetFile, lastStoredOffset).close();
-      flushedOffset = lastStoredOffset;
-    } catch (IOException e) {
-      try {
-        if (Long.valueOf(new String(readData(offsetFile))) == Long.valueOf(new String(lastStoredOffset))) {
-          flushedOffset = lastStoredOffset;
-          return;
-        }
-      } catch (NumberFormatException e1) {
-        throw new RuntimeException(e1);
-      } catch (IOException e1) {
-        throw new RuntimeException(e1);
-      }
-    }
-  }
-  @Override
-  public void close()
-=======
   private void updateFlushedOffset(Path file, long bytesWritten)
->>>>>>> bd6eb5aa
   {
     byte[] lastStoredOffset = new byte[IDENTIFIER_SIZE];
     Server.writeLong(lastStoredOffset, 0, bytesWritten);
@@ -674,12 +487,6 @@
     }
     catch (IOException e) {
       try {
-<<<<<<< HEAD
-        dataStream.close();
-        fileWriteOffset = 0;
-        ++fileCounter;
-        updateFlushedOffset();
-=======
         if (!Arrays.equals(readData(file), lastStoredOffset)) {
           throw new RuntimeException(e);
         }
@@ -692,7 +499,6 @@
       }
     }
   }
->>>>>>> bd6eb5aa
 
   /**
    * @return the baseDir
