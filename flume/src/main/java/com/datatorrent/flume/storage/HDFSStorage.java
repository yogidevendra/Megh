--- conflicted
+++ resolved
@@ -708,10 +708,6 @@
     skipFile = -1;
 
     try {
-<<<<<<< HEAD
-=======
-      fs = FileSystem.newInstance(conf);
->>>>>>> 065cc5f2
       Path path = new Path(baseDir);
       basePath = new Path(path, id);
       fs = FileSystem.newInstance(conf);
