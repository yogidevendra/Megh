--- conflicted
+++ resolved
@@ -276,11 +276,8 @@
       return null;
     }
 
-<<<<<<< HEAD
-    if (retrievalFile >= flushedFileCounter && retrievalFile <= fileCounter) {
-=======
+
     if(retrievalFile >= flushedFileCounter  && retrievalFile <= fileCounter){
->>>>>>> 53cf2582
       logger.warn("data not flushed for the given identifier");
       return null;
     }
@@ -341,13 +338,8 @@
     }
     retrievalOffset += length + DATA_LENGTH_BYTE_SIZE;
     if (retrievalOffset >= flushedLong) {
-<<<<<<< HEAD
-      Server.writeLong(data, 0, calculateOffset(0, retrievalFile + 1));
-    } else {
-=======
       Server.writeLong(data, 0, calculateOffset(0, retrievalFile+1));
     }else{
->>>>>>> 53cf2582
       Server.writeLong(data, 0, calculateOffset(retrievalOffset, retrievalFile));
     }
     return data;
