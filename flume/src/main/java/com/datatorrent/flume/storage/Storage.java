--- conflicted
+++ resolved
@@ -5,15 +5,10 @@
 package com.datatorrent.flume.storage;
 
 /**
-<<<<<<< HEAD
  * <p>Storage interface.</p>
  *
  * @author Gaurav Gupta  <gaurav@datatorrent.com>
  * @since 0.9.2
-=======
- *
- * @author Gaurav Gupta <gaurav@datatorrent.com>
->>>>>>> bd6eb5aa
  */
 public interface Storage
 {
