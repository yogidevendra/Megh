--- conflicted
+++ resolved
@@ -12,14 +12,6 @@
 import org.slf4j.Logger;
 import org.slf4j.LoggerFactory;
 
-<<<<<<< HEAD
-import com.datatorrent.flume.sink.Server;
-import com.datatorrent.flume.storage.HDFSStorage;
-import com.datatorrent.flume.storage.Storage;
-
-/**
- * 
-=======
 import org.apache.flume.Context;
 import org.apache.hadoop.conf.Configuration;
 import org.apache.hadoop.fs.FileSystem;
@@ -31,7 +23,6 @@
 
 /**
  *
->>>>>>> bd6eb5aa
  * @author Gaurav Gupta <gaurav@datatorrent.com>
  */
 public class HDFSStorageTest
@@ -69,51 +60,23 @@
   @Test
   public void testStorage() throws IOException
   {
-<<<<<<< HEAD
-    Context ctx = new Context();
-    ctx.put(HDFSStorage.BASE_DIR_KEY, STORAGE_DIRECTORY);
-    ctx.put(HDFSStorage.RESTORE_KEY, Boolean.toString(false));
-    ctx.put(HDFSStorage.ID, "1");
-    Storage storage = new HDFSStorage();
-    ((Configurable) storage).configure(ctx);
-    byte[] b = new byte[1028];
-    byte[] val = storage.store(b);
-    storage.close();
-    byte[] data = storage.retrieve(val);
-=======
     Assert.assertNull(storage.retrieve(new byte[8]));
     byte[] b = new byte[200];
     Assert.assertNotNull(storage.store(b));
     Assert.assertNotNull(storage.store(b));
     storage.flush();
     byte[] data = storage.retrieve(new byte[8]);
->>>>>>> bd6eb5aa
     byte[] tempData = new byte[data.length - 8];
     System.arraycopy(data, 8, tempData, 0, tempData.length);
     Assert.assertEquals("matched the stored value with retrieved value", new String(b), new String(tempData));
     byte[] identifier = new byte[8];
     Server.writeLong(identifier, 0, calculateOffset(0l, 1l));
     storage.clean(identifier);
-<<<<<<< HEAD
-    
-
-=======
->>>>>>> bd6eb5aa
   }
 
   @Test
   public void testStorageWithRestore() throws IOException
   {
-<<<<<<< HEAD
-    testStorage();
-    Context ctx = new Context();
-    ctx.put(HDFSStorage.BASE_DIR_KEY, STORAGE_DIRECTORY);
-    ctx.put(HDFSStorage.RESTORE_KEY, Boolean.toString(true));
-    ctx.put(HDFSStorage.ID, "1");
-    Storage storage = new HDFSStorage();
-    ((Configurable) storage).configure(ctx);
-    byte[] b = new byte[1028];
-=======
     Assert.assertNull(storage.retrieve(new byte[8]));
     byte[] b = new byte[200];
     Assert.assertNotNull(storage.store(b));
@@ -121,35 +84,17 @@
     storage.teardown();
 
     storage = getStorage("1", true);
->>>>>>> bd6eb5aa
     storage.store(b);
     storage.flush();
     Configuration conf = new Configuration();
     FileSystem fs = FileSystem.get(conf);
-<<<<<<< HEAD
-    boolean exists = fs.exists(new Path(STORAGE_DIRECTORY + "/" + "1"));
-    Assert.assertEquals("file shoule exist", true, exists);
-    byte[] identifier = new byte[8];
-    Server.writeLong(identifier, 0, calculateOffset(0l, 2l));
-    storage.clean(identifier);
-=======
     boolean exists = fs.exists(new Path(STORAGE_DIRECTORY + "/1/" + "1"));
     Assert.assertEquals("file shoule exist", true, exists);
->>>>>>> bd6eb5aa
   }
 
   @Test
   public void testCleanup() throws IOException
   {
-<<<<<<< HEAD
-    Context ctx = new Context();
-    ctx.put(HDFSStorage.BASE_DIR_KEY, STORAGE_DIRECTORY);
-    ctx.put(HDFSStorage.RESTORE_KEY, Boolean.toString(false));
-    ctx.put(HDFSStorage.ID, "2");
-    Storage storage = new HDFSStorage();
-    ((Configurable) storage).configure(ctx);
-=======
->>>>>>> bd6eb5aa
     RandomAccessFile r = new RandomAccessFile("src/test/resources/TestInput.txt", "r");
     r.seek(0);
     byte[] b = r.readLine().getBytes();
@@ -162,23 +107,11 @@
     boolean exists = fs.exists(new Path(STORAGE_DIRECTORY + "/" + "0"));
     Assert.assertEquals("file shoule not exist", false, exists);
     r.close();
-    byte[] identifier = new byte[8];
-    Server.writeLong(identifier, 0, calculateOffset(0l, 2l));
-    storage.clean(identifier);
   }
 
   @Test
   public void testNext() throws IOException
   {
-<<<<<<< HEAD
-    Context ctx = new Context();
-    ctx.put(HDFSStorage.BASE_DIR_KEY, STORAGE_DIRECTORY);
-    ctx.put(HDFSStorage.RESTORE_KEY, Boolean.toString(false));
-    ctx.put(HDFSStorage.ID, "3");
-    Storage storage = new HDFSStorage();
-    ((Configurable) storage).configure(ctx);
-=======
->>>>>>> bd6eb5aa
     RandomAccessFile r = new RandomAccessFile("src/test/resources/TestInput.txt", "r");
     r.seek(0);
     Assert.assertNull(storage.retrieve(new byte[8]));
@@ -204,23 +137,11 @@
     System.arraycopy(data, 8, tempData, 0, tempData.length);
     Assert.assertEquals("matched the stored value with retrieved value", new String(b), new String(tempData));
     r.close();
-    byte[] identifier = new byte[8];
-    Server.writeLong(identifier, 0, calculateOffset(0l, 1l));
-    storage.clean(identifier);
   }
 
   @Test
   public void testRetrieval() throws IOException
   {
-<<<<<<< HEAD
-    Context ctx = new Context();
-    ctx.put(HDFSStorage.BASE_DIR_KEY, STORAGE_DIRECTORY);
-    ctx.put(HDFSStorage.RESTORE_KEY, Boolean.toString(false));
-    ctx.put(HDFSStorage.ID, "4");
-    Storage storage = new HDFSStorage();
-    ((Configurable) storage).configure(ctx);
-=======
->>>>>>> bd6eb5aa
     RandomAccessFile r = new RandomAccessFile("src/test/resources/TestInput.txt", "r");
     r.seek(0);
     byte[] address = new byte[8];
@@ -258,30 +179,11 @@
     System.arraycopy(data, 0, identifier, 0, 8);
     Assert.assertEquals("matched the stored value with retrieved value", new String(b1), new String(tempData));
     r.close();
-    byte[] identifier = new byte[8];
-    Server.writeLong(identifier, 0, calculateOffset(0l, 1l));
-    storage.clean(identifier);
-    Server.writeLong(identifier, 0, calculateOffset(0l, 2l));
-    storage.clean(identifier);
   }
 
   @Test
   public void testFailure() throws IOException
   {
-<<<<<<< HEAD
-    Context ctx = new Context();
-    ctx.put(HDFSStorage.BASE_DIR_KEY, STORAGE_DIRECTORY);
-    ctx.put(HDFSStorage.RESTORE_KEY, Boolean.toString(false));
-    ctx.put(HDFSStorage.ID, "5");
-    Storage storage = new HDFSStorage();
-    ((Configurable) storage).configure(ctx);
-    RandomAccessFile r = new RandomAccessFile("src/test/resources/TestInput.txt", "r");
-    r.seek(0);
-    byte[] b = r.readLine().getBytes();
-    byte[] val = storage.store(b);
-    byte[] b1 = r.readLine().getBytes();
-    storage.store(b1);
-=======
     byte[] address;
     byte[] b = new byte[200];
     storage.retrieve(new byte[8]);
@@ -300,72 +202,12 @@
 
     storage.store(b);
     storage.store(b);
->>>>>>> bd6eb5aa
     storage.store(b);
     storage.flush();
     byte[] data = storage.retrieve(identifier);
     byte[] tempData = new byte[data.length - 8];
     System.arraycopy(data, 8, tempData, 0, tempData.length);
     Assert.assertEquals("matched the stored value with retrieved value", new String(b), new String(tempData));
-<<<<<<< HEAD
-
-    data = storage.retrieve(identifier);
-    tempData = new byte[data.length - 8];
-    System.arraycopy(data, 8, tempData, 0, tempData.length);
-    System.arraycopy(data, 0, identifier, 0, 8);
-    Assert.assertEquals("matched the stored value with retrieved value", new String(b1), new String(tempData));
-
-    data = storage.retrieve(identifier);
-    tempData = new byte[data.length - 8];
-    System.arraycopy(data, 8, tempData, 0, tempData.length);
-    System.arraycopy(data, 0, identifier, 0, 8);
-    Assert.assertEquals("matched the stored value with retrieved value", new String(b), new String(tempData));
-    r.close();
-    
-    Server.writeLong(identifier, 0, calculateOffset(0l, 1l));
-    storage.clean(identifier);
-  }
-
-  @Test
-  public void testRetrievalWithFailure() throws IOException
-  {
-    Context ctx = new Context();
-    ctx.put(HDFSStorage.BASE_DIR_KEY, STORAGE_DIRECTORY);
-    ctx.put(HDFSStorage.RESTORE_KEY, Boolean.toString(false));
-    ctx.put(HDFSStorage.ID, "6");
-    Storage storage = new HDFSStorage();
-    ((Configurable) storage).configure(ctx);
-    RandomAccessFile r = new RandomAccessFile("src/test/resources/TestInput.txt", "r");
-    r.seek(0);
-    byte[] b = r.readLine().getBytes();
-    storage.store(b);
-    storage.flush();
-    storage.close();
-    byte[] identifier = new byte[8];
-    Server.writeLong(identifier, 0, calculateOffset(0l, 1l));
-    ctx.put(HDFSStorage.RESTORE_KEY, Boolean.toString(true));
-    storage = new HDFSStorage();
-    ((Configurable) storage).configure(ctx);
-    try {
-      storage.retrieve(identifier);
-    } catch (Exception e) {
-      Assert.assertNull("the identifier is null",storage.store(b));
-      storage.close();
-      byte[] data = storage.retrieve(identifier);
-      byte[] tempData = new byte[data.length - 8];
-      System.arraycopy(data, 8, tempData, 0, tempData.length);
-      Assert.assertEquals("matched the stored value with retrieved value", new String(b), new String(tempData));
-      
-    }
-    r.close();
-    
-    Server.writeLong(identifier, 0, calculateOffset(0l, 1l));
-    storage.clean(identifier);
-    Server.writeLong(identifier, 0, calculateOffset(0l, 2l));
-    storage.clean(identifier);
-  }
-
-=======
   }
 
   private long calculateOffset(long fileOffset, long fileCounter)
@@ -373,13 +215,6 @@
     return ((fileCounter << 32) | (fileOffset & 0xffffffffl));
   }
 
->>>>>>> bd6eb5aa
   @SuppressWarnings("unused")
   private static final Logger logger = LoggerFactory.getLogger(HDFSStorageTest.class);
-
-  private long calculateOffset(long fileOffset, long fileCounter)
-  {
-    return ((fileCounter << 32) | (fileOffset & 0xffffffffl));
-  }
-
 }