{
  "name": "datatorrent-ui",
  "version": "0.9.3",
  "dependencies": {
    "mocha": {
      "version": "1.13.0",
      "from": "mocha@~1.13.0",
      "dependencies": {
        "commander": {
          "version": "0.6.1",
          "from": "commander@~0.6.1"
        },
        "growl": {
          "version": "1.7.0",
          "from": "growl@1.7.x"
        },
        "jade": {
          "version": "0.26.3",
          "from": "jade@0.26.3",
          "dependencies": {
            "mkdirp": {
              "version": "0.3.0",
              "from": "mkdirp@0.3.0"
            }
          }
        },
        "diff": {
          "version": "1.0.7",
          "from": "diff@1.0.7"
        },
        "debug": {
          "version": "0.7.4",
          "from": "debug@*"
        },
        "mkdirp": {
          "version": "0.3.5",
          "from": "mkdirp@0.3.5"
        },
        "glob": {
          "version": "3.2.3",
          "from": "glob@3.2.3",
          "dependencies": {
            "minimatch": {
              "version": "0.2.14",
              "from": "minimatch@~0.2.11",
              "dependencies": {
                "lru-cache": {
                  "version": "2.5.0",
                  "from": "lru-cache@2"
                },
                "sigmund": {
                  "version": "1.0.0",
                  "from": "sigmund@~1.0.0"
                }
              }
            },
            "inherits": {
              "version": "2.0.1",
              "from": "inherits@2"
            }
          }
        }
      }
    },
    "mock": {
      "version": "0.1.1",
      "from": "mock@~0.1.1"
    },
    "chai": {
      "version": "1.7.2",
      "from": "chai@~1.7.2",
      "dependencies": {
        "assertion-error": {
          "version": "1.0.0",
          "from": "assertion-error@1.0.0"
        }
      }
    },
    "beefy": {
      "version": "0.4.5",
      "from": "beefy@~0.4.0",
      "dependencies": {
        "response-stream": {
          "version": "0.0.0",
          "from": "response-stream@0.0.0"
        },
        "colors": {
          "version": "0.6.2",
          "from": "colors@~0.6.0-1"
        },
        "through": {
          "version": "2.2.7",
          "from": "through@~2.2.0"
        },
        "nopt": {
          "version": "2.1.2",
          "from": "nopt@~2.1.1",
          "dependencies": {
            "abbrev": {
              "version": "1.0.4",
              "from": "abbrev@1"
            }
          }
        },
        "watchr": {
          "version": "2.4.9",
          "from": "watchr@~2.4.3",
          "dependencies": {
            "bal-util": {
              "version": "2.4.1",
              "from": "bal-util@~2.4.0",
              "dependencies": {
                "ambi": {
                  "version": "2.1.6",
                  "from": "ambi@~2.1.5"
                }
              }
            },
            "typechecker": {
              "version": "2.0.8",
              "from": "typechecker@~2.0.8"
            },
            "extendr": {
              "version": "2.1.0",
              "from": "extendr@~2.1.0"
            },
            "eachr": {
              "version": "2.0.2",
              "from": "eachr@~2.0.2"
            },
            "safefs": {
              "version": "3.1.1",
              "from": "safefs@~3.1.0",
              "resolved": "http://registry.npmjs.org/safefs/-/safefs-3.1.1.tgz"
            },
            "taskgroup": {
              "version": "3.3.8",
              "from": "taskgroup@~3.3.1",
              "resolved": "http://registry.npmjs.org/taskgroup/-/taskgroup-3.3.8.tgz",
              "dependencies": {
                "ambi": {
                  "version": "2.1.6",
                  "from": "ambi@~2.1.5"
                }
              }
            },
            "ignorefs": {
              "version": "1.0.0",
              "from": "ignorefs@~1.0.0",
              "dependencies": {
                "ignorepatterns": {
                  "version": "1.0.1",
                  "from": "ignorepatterns@~1.0.0"
                }
              }
            },
            "extract-opts": {
              "version": "2.2.0",
              "from": "extract-opts@~2.2.0"
            }
          }
        },
        "mime": {
          "version": "1.2.11",
          "from": "mime@~1.2.9"
        },
        "sse-stream": {
          "version": "0.0.4",
          "from": "sse-stream@0.0.4"
        },
        "open": {
          "version": "0.0.3",
          "from": "open@0.0.3"
        },
        "portfinder": {
          "version": "0.2.1",
          "from": "portfinder@~0.2.1",
          "dependencies": {
            "mkdirp": {
              "version": "0.0.7",
              "from": "mkdirp@0.0.x"
            }
          }
        },
        "script-injector": {
          "version": "0.1.7",
          "from": "script-injector@~0.1.0",
          "dependencies": {
            "trumpet": {
              "version": "1.6.3",
              "from": "trumpet@~1.6.3",
              "dependencies": {
                "sax": {
                  "version": "0.5.8",
                  "from": "sax@~0.5.4"
                },
                "ent": {
                  "version": "0.0.7",
                  "from": "ent@~0.0.5"
                },
                "buffers": {
                  "version": "0.1.1",
                  "from": "buffers@~0.1.1"
                },
                "inherits": {
                  "version": "2.0.1",
                  "from": "inherits@~2.0.0"
                }
              }
            },
            "through": {
              "version": "2.3.4",
              "from": "through@~2.3.4"
            },
            "duplexer": {
              "version": "0.1.1",
              "from": "duplexer@~0.1.1"
            }
          }
        }
      }
    },
    "sinon": {
      "version": "1.7.3",
      "from": "sinon@~1.7.3",
      "dependencies": {
        "buster-format": {
          "version": "0.5.6",
          "from": "buster-format@~0.5",
          "dependencies": {
            "buster-core": {
              "version": "0.6.4",
              "from": "buster-core@=0.6.4"
            }
          }
        }
      }
    },
    "mocha-phantomjs": {
      "version": "3.1.6",
      "from": "mocha-phantomjs@~3.1.3",
      "dependencies": {
        "commander": {
          "version": "1.2.0",
          "from": "commander@1.2.x",
          "dependencies": {
            "keypress": {
              "version": "0.1.0",
              "from": "keypress@0.1.x"
            }
          }
        },
        "which": {
          "version": "1.0.5",
          "from": "which@~1.0.5"
        }
      }
    },
    "phantomjs": {
      "version": "1.9.7-1",
      "from": "phantomjs@~1.9.2",
      "dependencies": {
        "adm-zip": {
          "version": "0.2.1",
          "from": "adm-zip@0.2.1"
        },
        "kew": {
          "version": "0.1.7",
          "from": "kew@~0.1.7"
        },
        "ncp": {
          "version": "0.4.2",
          "from": "ncp@0.4.2"
        },
        "npmconf": {
          "version": "0.0.24",
          "from": "npmconf@0.0.24",
          "dependencies": {
            "config-chain": {
              "version": "1.1.8",
              "from": "config-chain@~1.1.1",
              "dependencies": {
                "proto-list": {
                  "version": "1.2.2",
                  "from": "proto-list@~1.2.1"
                }
              }
            },
            "inherits": {
              "version": "1.0.0",
              "from": "inherits@~1.0.0"
            },
            "once": {
              "version": "1.1.1",
              "from": "once@~1.1.1"
            },
            "osenv": {
              "version": "0.0.3",
              "from": "osenv@0.0.3"
            },
            "nopt": {
              "version": "2.1.2",
              "from": "nopt@2",
              "dependencies": {
                "abbrev": {
                  "version": "1.0.4",
                  "from": "abbrev@1"
                }
              }
            },
            "semver": {
              "version": "1.1.4",
              "from": "semver@~1.1.0"
            },
            "ini": {
              "version": "1.1.0",
              "from": "ini@~1.1.0"
            }
          }
        },
        "mkdirp": {
          "version": "0.3.5",
          "from": "mkdirp@0.3.5"
        },
        "rimraf": {
          "version": "2.2.6",
          "from": "rimraf@~2.2.2"
        },
        "which": {
          "version": "1.0.5",
          "from": "which@~1.0.5"
        }
      }
    },
    "sinon-chai": {
      "version": "2.4.0",
      "from": "sinon-chai@~2.4.0"
    },
    "browserify": {
      "version": "2.36.1",
      "from": "http://registry.npmjs.org/browserify/-/browserify-2.36.1.tgz",
      "resolved": "http://registry.npmjs.org/browserify/-/browserify-2.36.1.tgz",
      "dependencies": {
        "module-deps": {
          "version": "1.1.0",
          "from": "http://registry.npmjs.org/module-deps/-/module-deps-1.1.0.tgz",
          "resolved": "http://registry.npmjs.org/module-deps/-/module-deps-1.1.0.tgz",
          "dependencies": {
            "resolve": {
              "version": "0.6.1",
              "from": "resolve@0.6.1"
            },
            "detective": {
              "version": "2.1.2",
              "from": "http://registry.npmjs.org/detective/-/detective-2.1.2.tgz",
              "resolved": "http://registry.npmjs.org/detective/-/detective-2.1.2.tgz",
              "dependencies": {
                "esprima": {
                  "version": "1.0.2",
                  "from": "esprima@1.0.2"
                },
                "escodegen": {
                  "version": "0.0.15",
                  "from": "escodegen@0.0.15",
                  "dependencies": {
                    "source-map": {
                      "version": "0.1.31",
                      "from": "http://registry.npmjs.org/source-map/-/source-map-0.1.31.tgz",
                      "resolved": "http://registry.npmjs.org/source-map/-/source-map-0.1.31.tgz",
                      "dependencies": {
                        "amdefine": {
                          "version": "0.1.0",
                          "from": "http://registry.npmjs.org/amdefine/-/amdefine-0.1.0.tgz",
                          "resolved": "http://registry.npmjs.org/amdefine/-/amdefine-0.1.0.tgz"
                        }
                      }
                    }
                  }
                }
              }
            },
            "minimist": {
              "version": "0.0.5",
              "from": "http://registry.npmjs.org/minimist/-/minimist-0.0.5.tgz",
              "resolved": "http://registry.npmjs.org/minimist/-/minimist-0.0.5.tgz"
            }
          }
        },
        "browser-pack": {
          "version": "1.1.0",
          "from": "http://registry.npmjs.org/browser-pack/-/browser-pack-1.1.0.tgz",
          "resolved": "http://registry.npmjs.org/browser-pack/-/browser-pack-1.1.0.tgz",
          "dependencies": {
            "combine-source-map": {
              "version": "0.3.0",
              "from": "http://registry.npmjs.org/combine-source-map/-/combine-source-map-0.3.0.tgz",
              "resolved": "http://registry.npmjs.org/combine-source-map/-/combine-source-map-0.3.0.tgz",
              "dependencies": {
                "inline-source-map": {
                  "version": "0.3.0",
                  "from": "http://registry.npmjs.org/inline-source-map/-/inline-source-map-0.3.0.tgz",
                  "resolved": "http://registry.npmjs.org/inline-source-map/-/inline-source-map-0.3.0.tgz"
                },
                "convert-source-map": {
                  "version": "0.3.3",
                  "from": "http://registry.npmjs.org/convert-source-map/-/convert-source-map-0.3.3.tgz",
                  "resolved": "http://registry.npmjs.org/convert-source-map/-/convert-source-map-0.3.3.tgz"
                },
                "source-map": {
                  "version": "0.1.31",
                  "from": "http://registry.npmjs.org/source-map/-/source-map-0.1.31.tgz",
                  "resolved": "http://registry.npmjs.org/source-map/-/source-map-0.1.31.tgz",
                  "dependencies": {
                    "amdefine": {
                      "version": "0.1.0",
                      "from": "http://registry.npmjs.org/amdefine/-/amdefine-0.1.0.tgz",
                      "resolved": "http://registry.npmjs.org/amdefine/-/amdefine-0.1.0.tgz"
                    }
                  }
                }
              }
            }
          }
        },
        "deps-sort": {
          "version": "0.1.1",
          "from": "http://registry.npmjs.org/deps-sort/-/deps-sort-0.1.1.tgz",
          "resolved": "http://registry.npmjs.org/deps-sort/-/deps-sort-0.1.1.tgz",
          "dependencies": {
            "minimist": {
              "version": "0.0.5",
              "from": "http://registry.npmjs.org/minimist/-/minimist-0.0.5.tgz",
              "resolved": "http://registry.npmjs.org/minimist/-/minimist-0.0.5.tgz"
            }
          }
        },
        "shell-quote": {
          "version": "0.0.1",
          "from": "http://registry.npmjs.org/shell-quote/-/shell-quote-0.0.1.tgz",
          "resolved": "http://registry.npmjs.org/shell-quote/-/shell-quote-0.0.1.tgz"
        },
        "through": {
          "version": "2.3.4",
          "from": "http://registry.npmjs.org/through/-/through-2.3.4.tgz",
          "resolved": "http://registry.npmjs.org/through/-/through-2.3.4.tgz"
        },
        "duplexer": {
          "version": "0.1.1",
          "from": "http://registry.npmjs.org/duplexer/-/duplexer-0.1.1.tgz",
          "resolved": "http://registry.npmjs.org/duplexer/-/duplexer-0.1.1.tgz"
        },
        "stream-combiner": {
          "version": "0.0.4",
          "from": "http://registry.npmjs.org/stream-combiner/-/stream-combiner-0.0.4.tgz",
          "resolved": "http://registry.npmjs.org/stream-combiner/-/stream-combiner-0.0.4.tgz"
        },
        "concat-stream": {
          "version": "1.0.1",
          "from": "http://registry.npmjs.org/concat-stream/-/concat-stream-1.0.1.tgz",
          "resolved": "http://registry.npmjs.org/concat-stream/-/concat-stream-1.0.1.tgz",
          "dependencies": {
            "bops": {
              "version": "0.0.6",
              "from": "bops@0.0.6",
              "dependencies": {
                "base64-js": {
                  "version": "0.0.2",
                  "from": "base64-js@0.0.2"
                },
                "to-utf8": {
                  "version": "0.0.1",
                  "from": "to-utf8@0.0.1"
                }
              }
            }
          }
        },
        "insert-module-globals": {
          "version": "1.3.1",
          "from": "http://registry.npmjs.org/insert-module-globals/-/insert-module-globals-1.3.1.tgz",
          "resolved": "http://registry.npmjs.org/insert-module-globals/-/insert-module-globals-1.3.1.tgz",
          "dependencies": {
            "commondir": {
              "version": "0.0.1",
              "from": "http://registry.npmjs.org/commondir/-/commondir-0.0.1.tgz",
              "resolved": "http://registry.npmjs.org/commondir/-/commondir-0.0.1.tgz"
            },
            "lexical-scope": {
              "version": "0.0.15",
              "from": "http://registry.npmjs.org/lexical-scope/-/lexical-scope-0.0.15.tgz",
              "resolved": "http://registry.npmjs.org/lexical-scope/-/lexical-scope-0.0.15.tgz",
              "dependencies": {
                "astw": {
                  "version": "0.0.0",
                  "from": "http://registry.npmjs.org/astw/-/astw-0.0.0.tgz",
                  "resolved": "http://registry.npmjs.org/astw/-/astw-0.0.0.tgz",
                  "dependencies": {
                    "esprima": {
                      "version": "1.0.2",
                      "from": "esprima@1.0.2"
                    }
                  }
                }
              }
            },
            "process": {
              "version": "0.5.2",
              "from": "http://registry.npmjs.org/process/-/process-0.5.2.tgz",
              "resolved": "http://registry.npmjs.org/process/-/process-0.5.2.tgz"
            },
            "through": {
              "version": "2.2.7",
              "from": "http://registry.npmjs.org/through/-/through-2.2.7.tgz",
              "resolved": "http://registry.npmjs.org/through/-/through-2.2.7.tgz"
            },
            "duplexer": {
              "version": "0.0.4",
              "from": "http://registry.npmjs.org/duplexer/-/duplexer-0.0.4.tgz",
              "resolved": "http://registry.npmjs.org/duplexer/-/duplexer-0.0.4.tgz"
            },
            "JSONStream": {
              "version": "0.4.4",
              "from": "http://registry.npmjs.org/JSONStream/-/JSONStream-0.4.4.tgz",
              "resolved": "http://registry.npmjs.org/JSONStream/-/JSONStream-0.4.4.tgz",
              "dependencies": {
                "jsonparse": {
                  "version": "0.0.5",
                  "from": "jsonparse@0.0.5"
                }
              }
            }
          }
        },
        "syntax-error": {
          "version": "0.0.1",
          "from": "http://registry.npmjs.org/syntax-error/-/syntax-error-0.0.1.tgz",
          "resolved": "http://registry.npmjs.org/syntax-error/-/syntax-error-0.0.1.tgz",
          "dependencies": {
            "esprima": {
              "version": "0.9.9",
              "from": "http://registry.npmjs.org/esprima/-/esprima-0.9.9.tgz",
              "resolved": "http://registry.npmjs.org/esprima/-/esprima-0.9.9.tgz"
            }
          }
        },
        "browser-resolve": {
          "version": "1.2.2",
          "from": "http://registry.npmjs.org/browser-resolve/-/browser-resolve-1.2.2.tgz",
          "resolved": "http://registry.npmjs.org/browser-resolve/-/browser-resolve-1.2.2.tgz",
          "dependencies": {
            "resolve": {
              "version": "0.6.1",
              "from": "resolve@0.6.1"
            }
          }
        },
        "browser-builtins": {
          "version": "2.0.5",
          "from": "browser-builtins@2.0.5",
          "dependencies": {
            "punycode": {
              "version": "1.2.3",
              "from": "http://registry.npmjs.org/punycode/-/punycode-1.2.3.tgz",
              "resolved": "http://registry.npmjs.org/punycode/-/punycode-1.2.3.tgz"
            },
            "console-browserify": {
              "version": "1.0.3",
              "from": "http://registry.npmjs.org/console-browserify/-/console-browserify-1.0.3.tgz",
              "resolved": "http://registry.npmjs.org/console-browserify/-/console-browserify-1.0.3.tgz"
            },
            "vm-browserify": {
              "version": "0.0.4",
              "from": "http://registry.npmjs.org/vm-browserify/-/vm-browserify-0.0.4.tgz",
              "resolved": "http://registry.npmjs.org/vm-browserify/-/vm-browserify-0.0.4.tgz",
              "dependencies": {
                "indexof": {
                  "version": "0.0.1",
                  "from": "indexof@0.0.1"
                }
              }
            },
            "crypto-browserify": {
              "version": "1.0.9",
              "from": "http://registry.npmjs.org/crypto-browserify/-/crypto-browserify-1.0.9.tgz",
              "resolved": "http://registry.npmjs.org/crypto-browserify/-/crypto-browserify-1.0.9.tgz"
            },
            "http-browserify": {
              "version": "0.1.14",
              "from": "http://registry.npmjs.org/http-browserify/-/http-browserify-0.1.14.tgz",
              "resolved": "http://registry.npmjs.org/http-browserify/-/http-browserify-0.1.14.tgz",
              "dependencies": {
                "Base64": {
                  "version": "0.1.4",
                  "from": "http://registry.npmjs.org/Base64/-/Base64-0.1.4.tgz",
                  "resolved": "http://registry.npmjs.org/Base64/-/Base64-0.1.4.tgz"
                }
              }
            },
            "buffer-browserify": {
              "version": "0.2.2",
              "from": "http://registry.npmjs.org/buffer-browserify/-/buffer-browserify-0.2.2.tgz",
              "resolved": "http://registry.npmjs.org/buffer-browserify/-/buffer-browserify-0.2.2.tgz",
              "dependencies": {
                "base64-js": {
                  "version": "0.0.2",
                  "from": "base64-js@0.0.2"
                }
              }
            },
            "zlib-browserify": {
              "version": "0.0.3",
              "from": "http://registry.npmjs.org/zlib-browserify/-/zlib-browserify-0.0.3.tgz",
              "resolved": "http://registry.npmjs.org/zlib-browserify/-/zlib-browserify-0.0.3.tgz",
              "dependencies": {
                "tape": {
                  "version": "0.2.2",
                  "from": "http://registry.npmjs.org/tape/-/tape-0.2.2.tgz",
                  "resolved": "http://registry.npmjs.org/tape/-/tape-0.2.2.tgz",
                  "dependencies": {
                    "jsonify": {
                      "version": "0.0.0",
                      "from": "http://registry.npmjs.org/jsonify/-/jsonify-0.0.0.tgz",
                      "resolved": "http://registry.npmjs.org/jsonify/-/jsonify-0.0.0.tgz"
                    },
                    "deep-equal": {
                      "version": "0.0.0",
                      "from": "http://registry.npmjs.org/deep-equal/-/deep-equal-0.0.0.tgz",
                      "resolved": "http://registry.npmjs.org/deep-equal/-/deep-equal-0.0.0.tgz"
                    },
                    "defined": {
                      "version": "0.0.0",
                      "from": "http://registry.npmjs.org/defined/-/defined-0.0.0.tgz",
                      "resolved": "http://registry.npmjs.org/defined/-/defined-0.0.0.tgz"
                    }
                  }
                }
              }
            },
            "constants-browserify": {
              "version": "0.0.1",
              "from": "http://registry.npmjs.org/constants-browserify/-/constants-browserify-0.0.1.tgz",
              "resolved": "http://registry.npmjs.org/constants-browserify/-/constants-browserify-0.0.1.tgz"
            },
            "os-browserify": {
              "version": "0.1.1",
              "from": "http://registry.npmjs.org/os-browserify/-/os-browserify-0.1.1.tgz",
              "resolved": "http://registry.npmjs.org/os-browserify/-/os-browserify-0.1.1.tgz"
            }
          }
        },
        "inherits": {
          "version": "1.0.0",
          "from": "http://registry.npmjs.org/inherits/-/inherits-1.0.0.tgz",
          "resolved": "http://registry.npmjs.org/inherits/-/inherits-1.0.0.tgz"
        },
        "optimist": {
          "version": "0.5.2",
          "from": "http://registry.npmjs.org/optimist/-/optimist-0.5.2.tgz",
          "resolved": "http://registry.npmjs.org/optimist/-/optimist-0.5.2.tgz",
          "dependencies": {
            "wordwrap": {
              "version": "0.0.2",
              "from": "http://registry.npmjs.org/wordwrap/-/wordwrap-0.0.2.tgz",
              "resolved": "http://registry.npmjs.org/wordwrap/-/wordwrap-0.0.2.tgz"
            }
          }
        },
        "JSONStream": {
          "version": "0.6.4",
          "from": "http://registry.npmjs.org/JSONStream/-/JSONStream-0.6.4.tgz",
          "resolved": "http://registry.npmjs.org/JSONStream/-/JSONStream-0.6.4.tgz",
          "dependencies": {
            "jsonparse": {
              "version": "0.0.5",
              "from": "jsonparse@0.0.5"
            },
            "through": {
              "version": "2.2.7",
              "from": "http://registry.npmjs.org/through/-/through-2.2.7.tgz",
              "resolved": "http://registry.npmjs.org/through/-/through-2.2.7.tgz"
            }
          }
        },
        "umd": {
          "version": "1.3.1",
          "from": "http://registry.npmjs.org/umd/-/umd-1.3.1.tgz",
          "resolved": "http://registry.npmjs.org/umd/-/umd-1.3.1.tgz",
          "dependencies": {
            "rfile": {
              "version": "1.0.0",
              "from": "http://registry.npmjs.org/rfile/-/rfile-1.0.0.tgz",
              "resolved": "http://registry.npmjs.org/rfile/-/rfile-1.0.0.tgz",
              "dependencies": {
                "callsite": {
                  "version": "1.0.0",
                  "from": "http://registry.npmjs.org/callsite/-/callsite-1.0.0.tgz",
                  "resolved": "http://registry.npmjs.org/callsite/-/callsite-1.0.0.tgz"
                },
                "resolve": {
                  "version": "0.3.1",
                  "from": "http://registry.npmjs.org/resolve/-/resolve-0.3.1.tgz",
                  "resolved": "http://registry.npmjs.org/resolve/-/resolve-0.3.1.tgz"
                }
              }
            },
            "ruglify": {
              "version": "1.0.0",
              "from": "http://registry.npmjs.org/ruglify/-/ruglify-1.0.0.tgz",
              "resolved": "http://registry.npmjs.org/ruglify/-/ruglify-1.0.0.tgz",
              "dependencies": {
                "uglify-js": {
                  "version": "2.2.5",
                  "from": "uglify-js@2.2.5",
                  "dependencies": {
                    "source-map": {
                      "version": "0.1.31",
                      "from": "http://registry.npmjs.org/source-map/-/source-map-0.1.31.tgz",
                      "resolved": "http://registry.npmjs.org/source-map/-/source-map-0.1.31.tgz",
                      "dependencies": {
                        "amdefine": {
                          "version": "0.1.0",
                          "from": "http://registry.npmjs.org/amdefine/-/amdefine-0.1.0.tgz",
                          "resolved": "http://registry.npmjs.org/amdefine/-/amdefine-0.1.0.tgz"
                        }
                      }
                    },
                    "optimist": {
                      "version": "0.3.7",
                      "from": "http://registry.npmjs.org/optimist/-/optimist-0.3.7.tgz",
                      "resolved": "http://registry.npmjs.org/optimist/-/optimist-0.3.7.tgz",
                      "dependencies": {
                        "wordwrap": {
                          "version": "0.0.2",
                          "from": "http://registry.npmjs.org/wordwrap/-/wordwrap-0.0.2.tgz",
                          "resolved": "http://registry.npmjs.org/wordwrap/-/wordwrap-0.0.2.tgz"
                        }
                      }
                    }
                  }
                }
              }
            },
            "uglify-js": {
              "version": "2.4.12",
              "from": "http://registry.npmjs.org/uglify-js/-/uglify-js-2.4.12.tgz",
              "resolved": "http://registry.npmjs.org/uglify-js/-/uglify-js-2.4.12.tgz",
              "dependencies": {
                "async": {
                  "version": "0.2.10",
                  "from": "http://registry.npmjs.org/async/-/async-0.2.10.tgz",
                  "resolved": "http://registry.npmjs.org/async/-/async-0.2.10.tgz"
                },
                "source-map": {
                  "version": "0.1.31",
                  "from": "http://registry.npmjs.org/source-map/-/source-map-0.1.31.tgz",
                  "resolved": "http://registry.npmjs.org/source-map/-/source-map-0.1.31.tgz",
                  "dependencies": {
                    "amdefine": {
                      "version": "0.1.0",
                      "from": "http://registry.npmjs.org/amdefine/-/amdefine-0.1.0.tgz",
                      "resolved": "http://registry.npmjs.org/amdefine/-/amdefine-0.1.0.tgz"
                    }
                  }
                },
                "optimist": {
                  "version": "0.3.7",
                  "from": "http://registry.npmjs.org/optimist/-/optimist-0.3.7.tgz",
                  "resolved": "http://registry.npmjs.org/optimist/-/optimist-0.3.7.tgz",
                  "dependencies": {
                    "wordwrap": {
                      "version": "0.0.2",
                      "from": "http://registry.npmjs.org/wordwrap/-/wordwrap-0.0.2.tgz",
                      "resolved": "http://registry.npmjs.org/wordwrap/-/wordwrap-0.0.2.tgz"
                    }
                  }
                },
                "uglify-to-browserify": {
<<<<<<< HEAD
                  "version": "1.0.1",
                  "from": "http://registry.npmjs.org/uglify-to-browserify/-/uglify-to-browserify-1.0.1.tgz",
                  "resolved": "http://registry.npmjs.org/uglify-to-browserify/-/uglify-to-browserify-1.0.1.tgz"
=======
                  "version": "1.0.2",
                  "from": "uglify-to-browserify@~1.0.0",
                  "resolved": "http://registry.npmjs.org/uglify-to-browserify/-/uglify-to-browserify-1.0.2.tgz"
>>>>>>> 0c93d5d3
                }
              }
            }
          }
        },
        "parents": {
          "version": "0.0.2",
          "from": "http://registry.npmjs.org/parents/-/parents-0.0.2.tgz",
          "resolved": "http://registry.npmjs.org/parents/-/parents-0.0.2.tgz"
        },
        "deep-equal": {
          "version": "0.1.2",
          "from": "http://registry.npmjs.org/deep-equal/-/deep-equal-0.1.2.tgz",
          "resolved": "http://registry.npmjs.org/deep-equal/-/deep-equal-0.1.2.tgz"
        }
      }
    },
    "ktbr": {
      "version": "0.1.0",
      "from": "http://registry.npmjs.org/ktbr/-/ktbr-0.1.0.tgz",
      "resolved": "http://registry.npmjs.org/ktbr/-/ktbr-0.1.0.tgz",
      "dependencies": {
        "through": {
          "version": "2.2.7",
          "from": "through@~2.2.0",
          "resolved": "http://registry.npmjs.org/through/-/through-2.2.7.tgz"
        },
        "falafel": {
          "version": "0.1.6",
          "from": "http://registry.npmjs.org/falafel/-/falafel-0.1.6.tgz",
          "resolved": "http://registry.npmjs.org/falafel/-/falafel-0.1.6.tgz",
          "dependencies": {
            "esprima": {
              "version": "1.0.4",
              "from": "http://registry.npmjs.org/esprima/-/esprima-1.0.4.tgz",
              "resolved": "http://registry.npmjs.org/esprima/-/esprima-1.0.4.tgz"
            }
          }
        },
        "escodegen": {
          "version": "0.0.17",
          "from": "escodegen@0.0.17",
          "dependencies": {
            "esprima": {
              "version": "1.0.4",
              "from": "http://registry.npmjs.org/esprima/-/esprima-1.0.4.tgz",
              "resolved": "http://registry.npmjs.org/esprima/-/esprima-1.0.4.tgz"
            },
            "estraverse": {
              "version": "0.0.4",
              "from": "http://registry.npmjs.org/estraverse/-/estraverse-0.0.4.tgz",
              "resolved": "http://registry.npmjs.org/estraverse/-/estraverse-0.0.4.tgz"
            },
            "source-map": {
              "version": "0.1.31",
              "from": "http://registry.npmjs.org/source-map/-/source-map-0.1.31.tgz",
              "resolved": "http://registry.npmjs.org/source-map/-/source-map-0.1.31.tgz",
              "dependencies": {
                "amdefine": {
                  "version": "0.1.0",
                  "from": "http://registry.npmjs.org/amdefine/-/amdefine-0.1.0.tgz",
                  "resolved": "http://registry.npmjs.org/amdefine/-/amdefine-0.1.0.tgz"
                }
              }
            }
          }
        },
        "underscore": {
          "version": "1.4.4",
          "from": "http://registry.npmjs.org/underscore/-/underscore-1.4.4.tgz",
          "resolved": "http://registry.npmjs.org/underscore/-/underscore-1.4.4.tgz"
        }
      }
    },
    "uglify-js": {
      "version": "2.2.5",
      "from": "uglify-js@2.2.5",
      "dependencies": {
        "source-map": {
          "version": "0.1.31",
          "from": "http://registry.npmjs.org/source-map/-/source-map-0.1.31.tgz",
          "resolved": "http://registry.npmjs.org/source-map/-/source-map-0.1.31.tgz",
          "dependencies": {
            "amdefine": {
              "version": "0.1.0",
              "from": "http://registry.npmjs.org/amdefine/-/amdefine-0.1.0.tgz",
              "resolved": "http://registry.npmjs.org/amdefine/-/amdefine-0.1.0.tgz"
            }
          }
        },
        "optimist": {
          "version": "0.3.7",
          "from": "http://registry.npmjs.org/optimist/-/optimist-0.3.7.tgz",
          "resolved": "http://registry.npmjs.org/optimist/-/optimist-0.3.7.tgz",
          "dependencies": {
            "wordwrap": {
              "version": "0.0.2",
              "from": "http://registry.npmjs.org/wordwrap/-/wordwrap-0.0.2.tgz",
              "resolved": "http://registry.npmjs.org/wordwrap/-/wordwrap-0.0.2.tgz"
            }
          }
        }
      }
    },
    "less": {
      "version": "1.3.3",
      "from": "less@1.3.3",
      "dependencies": {
        "ycssmin": {
          "version": "1.0.1",
          "from": "http://registry.npmjs.org/ycssmin/-/ycssmin-1.0.1.tgz",
          "resolved": "http://registry.npmjs.org/ycssmin/-/ycssmin-1.0.1.tgz"
        }
      }
    },
    "bassview": {
      "version": "0.0.6",
      "from": "bassview@0.0.6"
    },
    "bormat": {
      "version": "0.0.10",
      "from": "bormat@0.0.10"
    },
    "underscore": {
      "version": "1.5.2",
      "from": "http://registry.npmjs.org/underscore/-/underscore-1.5.2.tgz",
      "resolved": "http://registry.npmjs.org/underscore/-/underscore-1.5.2.tgz"
    },
    "backbone": {
      "version": "1.1.0",
      "from": "http://registry.npmjs.org/backbone/-/backbone-1.1.0.tgz",
      "resolved": "http://registry.npmjs.org/backbone/-/backbone-1.1.0.tgz"
    },
    "jsbn": {
      "version": "0.0.0",
      "from": "http://registry.npmjs.org/jsbn/-/jsbn-0.0.0.tgz",
      "resolved": "http://registry.npmjs.org/jsbn/-/jsbn-0.0.0.tgz"
    },
    "big-rational": {
      "version": "0.9.3",
<<<<<<< HEAD
      "from": "http://registry.npmjs.org/big-rational/-/big-rational-0.9.3.tgz",
      "resolved": "http://registry.npmjs.org/big-rational/-/big-rational-0.9.3.tgz"
    },
    "d3": {
      "version": "3.3.13",
      "from": "d3@3.3.13",
=======
      "from": "big-rational@~0.9.2",
      "dependencies": {
        "big-integer": {
          "version": "1.1.8",
          "from": "big-integer@1.1.x"
        }
      }
    },
    "d3": {
      "version": "3.3.13",
      "from": "d3@~3.3.8",
>>>>>>> 0c93d5d3
      "dependencies": {
        "jsdom": {
          "version": "0.5.7",
          "from": "jsdom@0.5.7",
          "dependencies": {
            "htmlparser": {
              "version": "1.7.7",
              "from": "htmlparser@1.7.7"
            },
            "nwmatcher": {
              "version": "1.3.1",
              "from": "nwmatcher@1.3.1"
            },
            "request": {
              "version": "2.33.0",
              "from": "request@2.33.0",
              "dependencies": {
                "qs": {
                  "version": "0.6.6",
                  "from": "qs@0.6.6"
                },
                "json-stringify-safe": {
                  "version": "5.0.0",
                  "from": "json-stringify-safe@5.0.0"
                },
                "forever-agent": {
<<<<<<< HEAD
                  "version": "0.5.0",
                  "from": "forever-agent@0.5.0"
=======
                  "version": "0.5.2",
                  "from": "forever-agent@~0.5.0",
                  "resolved": "http://registry.npmjs.org/forever-agent/-/forever-agent-0.5.2.tgz"
>>>>>>> 0c93d5d3
                },
                "node-uuid": {
                  "version": "1.4.1",
                  "from": "node-uuid@1.4.1"
                },
                "mime": {
                  "version": "1.2.11",
                  "from": "mime@1.2.11"
                },
                "tough-cookie": {
                  "version": "0.12.1",
                  "from": "tough-cookie@0.12.1",
                  "dependencies": {
                    "punycode": {
                      "version": "1.2.3",
                      "from": "punycode@1.2.3"
                    }
                  }
                },
                "form-data": {
                  "version": "0.1.2",
                  "from": "form-data@0.1.2",
                  "dependencies": {
                    "combined-stream": {
                      "version": "0.0.4",
                      "from": "combined-stream@0.0.4",
                      "dependencies": {
                        "delayed-stream": {
                          "version": "0.0.5",
                          "from": "delayed-stream@0.0.5"
                        }
                      }
                    },
                    "async": {
                      "version": "0.2.10",
                      "from": "async@0.2.10"
                    }
                  }
                },
                "tunnel-agent": {
                  "version": "0.3.0",
                  "from": "tunnel-agent@0.3.0"
                },
                "http-signature": {
                  "version": "0.10.0",
                  "from": "http-signature@0.10.0",
                  "dependencies": {
                    "assert-plus": {
                      "version": "0.1.2",
                      "from": "assert-plus@0.1.2"
                    },
                    "asn1": {
                      "version": "0.1.11",
                      "from": "asn1@0.1.11"
                    },
                    "ctype": {
                      "version": "0.5.2",
                      "from": "ctype@0.5.2"
                    }
                  }
                },
                "oauth-sign": {
                  "version": "0.3.0",
                  "from": "oauth-sign@0.3.0"
                },
                "hawk": {
                  "version": "1.0.0",
                  "from": "hawk@1.0.0",
                  "dependencies": {
                    "hoek": {
                      "version": "0.9.1",
                      "from": "hoek@0.9.1"
                    },
                    "boom": {
                      "version": "0.4.2",
                      "from": "boom@0.4.2"
                    },
                    "cryptiles": {
                      "version": "0.2.2",
                      "from": "cryptiles@0.2.2"
                    },
                    "sntp": {
                      "version": "0.2.4",
                      "from": "sntp@0.2.4"
                    }
                  }
                },
                "aws-sign2": {
                  "version": "0.5.0",
                  "from": "aws-sign2@0.5.0"
                }
              }
            },
            "cssom": {
              "version": "0.2.5",
              "from": "cssom@0.2.5"
            },
            "cssstyle": {
              "version": "0.2.9",
              "from": "cssstyle@0.2.9",
              "dependencies": {
                "cssom": {
                  "version": "0.3.0",
                  "from": "cssom@0.3.0"
                }
              }
            },
            "contextify": {
              "version": "0.1.6",
              "from": "contextify@0.1.6",
              "dependencies": {
                "bindings": {
                  "version": "1.1.1",
                  "from": "bindings@1.1.1"
                }
              }
            }
          }
        }
      }
    },
    "mrcolor": {
      "version": "0.0.1",
      "from": "http://registry.npmjs.org/mrcolor/-/mrcolor-0.0.1.tgz",
      "resolved": "http://registry.npmjs.org/mrcolor/-/mrcolor-0.0.1.tgz",
      "dependencies": {
        "color-convert": {
          "version": "0.2.1",
          "from": "http://registry.npmjs.org/color-convert/-/color-convert-0.2.1.tgz",
          "resolved": "http://registry.npmjs.org/color-convert/-/color-convert-0.2.1.tgz"
        }
      }
    },
    "knights-templar": {
      "version": "0.2.2",
      "from": "http://registry.npmjs.org/knights-templar/-/knights-templar-0.2.2.tgz",
      "resolved": "http://registry.npmjs.org/knights-templar/-/knights-templar-0.2.2.tgz"
    },
    "ejs": {
      "version": "0.8.5",
      "from": "ejs@0.8.5",
      "resolved": "http://registry.npmjs.org/ejs/-/ejs-0.8.5.tgz"
    },
    "ejs": {
      "version": "0.8.5",
      "from": "ejs@~0.8.5"
    },
    "dagre-d3": {
      "version": "0.0.10-pre",
      "from": "dagre-d3@git://github.com/nickholub/dagre-d3.git#18c67830917e907bf4e143cc07dbe24c50da8fd5",
      "resolved": "git://github.com/nickholub/dagre-d3.git#18c67830917e907bf4e143cc07dbe24c50da8fd5",
      "dependencies": {
        "cp-data": {
          "version": "1.1.0",
          "from": "cp-data@1.1.0"
        },
        "dagre": {
          "version": "0.4.0",
          "from": "dagre@0.4.0"
        },
        "graphlib": {
          "version": "0.7.0",
          "from": "graphlib@0.7.0"
        }
      }
<<<<<<< HEAD
    },
    "big-integer": {
      "version": "1.1.5",
      "from": "http://registry.npmjs.org/big-integer/-/big-integer-1.1.5.tgz",
      "resolved": "http://registry.npmjs.org/big-integer/-/big-integer-1.1.5.tgz"
=======
>>>>>>> 0c93d5d3
    }
  }
}<|MERGE_RESOLUTION|>--- conflicted
+++ resolved
@@ -338,22 +338,19 @@
     },
     "browserify": {
       "version": "2.36.1",
-      "from": "http://registry.npmjs.org/browserify/-/browserify-2.36.1.tgz",
-      "resolved": "http://registry.npmjs.org/browserify/-/browserify-2.36.1.tgz",
+      "from": "browserify@~2.36.1",
       "dependencies": {
         "module-deps": {
           "version": "1.1.0",
-          "from": "http://registry.npmjs.org/module-deps/-/module-deps-1.1.0.tgz",
-          "resolved": "http://registry.npmjs.org/module-deps/-/module-deps-1.1.0.tgz",
+          "from": "module-deps@~1.1.0",
           "dependencies": {
             "resolve": {
               "version": "0.6.1",
-              "from": "resolve@0.6.1"
+              "from": "resolve@~0.6.0"
             },
             "detective": {
               "version": "2.1.2",
-              "from": "http://registry.npmjs.org/detective/-/detective-2.1.2.tgz",
-              "resolved": "http://registry.npmjs.org/detective/-/detective-2.1.2.tgz",
+              "from": "detective@~2.1.2",
               "dependencies": {
                 "esprima": {
                   "version": "1.0.2",
@@ -365,13 +362,11 @@
                   "dependencies": {
                     "source-map": {
                       "version": "0.1.31",
-                      "from": "http://registry.npmjs.org/source-map/-/source-map-0.1.31.tgz",
-                      "resolved": "http://registry.npmjs.org/source-map/-/source-map-0.1.31.tgz",
+                      "from": "source-map@>= 0.1.2",
                       "dependencies": {
                         "amdefine": {
                           "version": "0.1.0",
-                          "from": "http://registry.npmjs.org/amdefine/-/amdefine-0.1.0.tgz",
-                          "resolved": "http://registry.npmjs.org/amdefine/-/amdefine-0.1.0.tgz"
+                          "from": "amdefine@>=0.0.4"
                         }
                       }
                     }
@@ -381,40 +376,33 @@
             },
             "minimist": {
               "version": "0.0.5",
-              "from": "http://registry.npmjs.org/minimist/-/minimist-0.0.5.tgz",
-              "resolved": "http://registry.npmjs.org/minimist/-/minimist-0.0.5.tgz"
+              "from": "minimist@~0.0.1"
             }
           }
         },
         "browser-pack": {
           "version": "1.1.0",
-          "from": "http://registry.npmjs.org/browser-pack/-/browser-pack-1.1.0.tgz",
-          "resolved": "http://registry.npmjs.org/browser-pack/-/browser-pack-1.1.0.tgz",
+          "from": "browser-pack@~1.1.0",
           "dependencies": {
             "combine-source-map": {
               "version": "0.3.0",
-              "from": "http://registry.npmjs.org/combine-source-map/-/combine-source-map-0.3.0.tgz",
-              "resolved": "http://registry.npmjs.org/combine-source-map/-/combine-source-map-0.3.0.tgz",
+              "from": "combine-source-map@~0.3.0",
               "dependencies": {
                 "inline-source-map": {
                   "version": "0.3.0",
-                  "from": "http://registry.npmjs.org/inline-source-map/-/inline-source-map-0.3.0.tgz",
-                  "resolved": "http://registry.npmjs.org/inline-source-map/-/inline-source-map-0.3.0.tgz"
+                  "from": "inline-source-map@~0.3.0"
                 },
                 "convert-source-map": {
                   "version": "0.3.3",
-                  "from": "http://registry.npmjs.org/convert-source-map/-/convert-source-map-0.3.3.tgz",
-                  "resolved": "http://registry.npmjs.org/convert-source-map/-/convert-source-map-0.3.3.tgz"
+                  "from": "convert-source-map@~0.3.0"
                 },
                 "source-map": {
                   "version": "0.1.31",
-                  "from": "http://registry.npmjs.org/source-map/-/source-map-0.1.31.tgz",
-                  "resolved": "http://registry.npmjs.org/source-map/-/source-map-0.1.31.tgz",
+                  "from": "source-map@~0.1.31",
                   "dependencies": {
                     "amdefine": {
                       "version": "0.1.0",
-                      "from": "http://registry.npmjs.org/amdefine/-/amdefine-0.1.0.tgz",
-                      "resolved": "http://registry.npmjs.org/amdefine/-/amdefine-0.1.0.tgz"
+                      "from": "amdefine@>=0.0.4"
                     }
                   }
                 }
@@ -424,40 +412,33 @@
         },
         "deps-sort": {
           "version": "0.1.1",
-          "from": "http://registry.npmjs.org/deps-sort/-/deps-sort-0.1.1.tgz",
-          "resolved": "http://registry.npmjs.org/deps-sort/-/deps-sort-0.1.1.tgz",
+          "from": "deps-sort@~0.1.1",
           "dependencies": {
             "minimist": {
               "version": "0.0.5",
-              "from": "http://registry.npmjs.org/minimist/-/minimist-0.0.5.tgz",
-              "resolved": "http://registry.npmjs.org/minimist/-/minimist-0.0.5.tgz"
+              "from": "minimist@~0.0.1"
             }
           }
         },
         "shell-quote": {
           "version": "0.0.1",
-          "from": "http://registry.npmjs.org/shell-quote/-/shell-quote-0.0.1.tgz",
-          "resolved": "http://registry.npmjs.org/shell-quote/-/shell-quote-0.0.1.tgz"
+          "from": "shell-quote@~0.0.1"
         },
         "through": {
           "version": "2.3.4",
-          "from": "http://registry.npmjs.org/through/-/through-2.3.4.tgz",
-          "resolved": "http://registry.npmjs.org/through/-/through-2.3.4.tgz"
+          "from": "through@~2.3.4"
         },
         "duplexer": {
           "version": "0.1.1",
-          "from": "http://registry.npmjs.org/duplexer/-/duplexer-0.1.1.tgz",
-          "resolved": "http://registry.npmjs.org/duplexer/-/duplexer-0.1.1.tgz"
+          "from": "duplexer@~0.1.1"
         },
         "stream-combiner": {
           "version": "0.0.4",
-          "from": "http://registry.npmjs.org/stream-combiner/-/stream-combiner-0.0.4.tgz",
-          "resolved": "http://registry.npmjs.org/stream-combiner/-/stream-combiner-0.0.4.tgz"
+          "from": "stream-combiner@~0.0.2"
         },
         "concat-stream": {
           "version": "1.0.1",
-          "from": "http://registry.npmjs.org/concat-stream/-/concat-stream-1.0.1.tgz",
-          "resolved": "http://registry.npmjs.org/concat-stream/-/concat-stream-1.0.1.tgz",
+          "from": "concat-stream@~1.0.0",
           "dependencies": {
             "bops": {
               "version": "0.0.6",
@@ -477,23 +458,19 @@
         },
         "insert-module-globals": {
           "version": "1.3.1",
-          "from": "http://registry.npmjs.org/insert-module-globals/-/insert-module-globals-1.3.1.tgz",
-          "resolved": "http://registry.npmjs.org/insert-module-globals/-/insert-module-globals-1.3.1.tgz",
+          "from": "insert-module-globals@~1.3.0",
           "dependencies": {
             "commondir": {
               "version": "0.0.1",
-              "from": "http://registry.npmjs.org/commondir/-/commondir-0.0.1.tgz",
-              "resolved": "http://registry.npmjs.org/commondir/-/commondir-0.0.1.tgz"
+              "from": "commondir@~0.0.1"
             },
             "lexical-scope": {
               "version": "0.0.15",
-              "from": "http://registry.npmjs.org/lexical-scope/-/lexical-scope-0.0.15.tgz",
-              "resolved": "http://registry.npmjs.org/lexical-scope/-/lexical-scope-0.0.15.tgz",
+              "from": "lexical-scope@~0.0.5",
               "dependencies": {
                 "astw": {
                   "version": "0.0.0",
-                  "from": "http://registry.npmjs.org/astw/-/astw-0.0.0.tgz",
-                  "resolved": "http://registry.npmjs.org/astw/-/astw-0.0.0.tgz",
+                  "from": "astw@~0.0.0",
                   "dependencies": {
                     "esprima": {
                       "version": "1.0.2",
@@ -505,23 +482,19 @@
             },
             "process": {
               "version": "0.5.2",
-              "from": "http://registry.npmjs.org/process/-/process-0.5.2.tgz",
-              "resolved": "http://registry.npmjs.org/process/-/process-0.5.2.tgz"
+              "from": "process@~0.5.1"
             },
             "through": {
               "version": "2.2.7",
-              "from": "http://registry.npmjs.org/through/-/through-2.2.7.tgz",
-              "resolved": "http://registry.npmjs.org/through/-/through-2.2.7.tgz"
+              "from": "through@~2.2.0"
             },
             "duplexer": {
               "version": "0.0.4",
-              "from": "http://registry.npmjs.org/duplexer/-/duplexer-0.0.4.tgz",
-              "resolved": "http://registry.npmjs.org/duplexer/-/duplexer-0.0.4.tgz"
+              "from": "duplexer@~0.0.3"
             },
             "JSONStream": {
               "version": "0.4.4",
-              "from": "http://registry.npmjs.org/JSONStream/-/JSONStream-0.4.4.tgz",
-              "resolved": "http://registry.npmjs.org/JSONStream/-/JSONStream-0.4.4.tgz",
+              "from": "JSONStream@~0.4.3",
               "dependencies": {
                 "jsonparse": {
                   "version": "0.0.5",
@@ -533,20 +506,17 @@
         },
         "syntax-error": {
           "version": "0.0.1",
-          "from": "http://registry.npmjs.org/syntax-error/-/syntax-error-0.0.1.tgz",
-          "resolved": "http://registry.npmjs.org/syntax-error/-/syntax-error-0.0.1.tgz",
+          "from": "syntax-error@~0.0.0",
           "dependencies": {
             "esprima": {
               "version": "0.9.9",
-              "from": "http://registry.npmjs.org/esprima/-/esprima-0.9.9.tgz",
-              "resolved": "http://registry.npmjs.org/esprima/-/esprima-0.9.9.tgz"
+              "from": "esprima@~0.9.9"
             }
           }
         },
         "browser-resolve": {
           "version": "1.2.2",
-          "from": "http://registry.npmjs.org/browser-resolve/-/browser-resolve-1.2.2.tgz",
-          "resolved": "http://registry.npmjs.org/browser-resolve/-/browser-resolve-1.2.2.tgz",
+          "from": "browser-resolve@~1.2.0",
           "dependencies": {
             "resolve": {
               "version": "0.6.1",
@@ -560,18 +530,15 @@
           "dependencies": {
             "punycode": {
               "version": "1.2.3",
-              "from": "http://registry.npmjs.org/punycode/-/punycode-1.2.3.tgz",
-              "resolved": "http://registry.npmjs.org/punycode/-/punycode-1.2.3.tgz"
+              "from": "punycode@1.2.x"
             },
             "console-browserify": {
               "version": "1.0.3",
-              "from": "http://registry.npmjs.org/console-browserify/-/console-browserify-1.0.3.tgz",
-              "resolved": "http://registry.npmjs.org/console-browserify/-/console-browserify-1.0.3.tgz"
+              "from": "console-browserify@~1.0.1"
             },
             "vm-browserify": {
               "version": "0.0.4",
-              "from": "http://registry.npmjs.org/vm-browserify/-/vm-browserify-0.0.4.tgz",
-              "resolved": "http://registry.npmjs.org/vm-browserify/-/vm-browserify-0.0.4.tgz",
+              "from": "vm-browserify@0.0.x",
               "dependencies": {
                 "indexof": {
                   "version": "0.0.1",
@@ -581,25 +548,21 @@
             },
             "crypto-browserify": {
               "version": "1.0.9",
-              "from": "http://registry.npmjs.org/crypto-browserify/-/crypto-browserify-1.0.9.tgz",
-              "resolved": "http://registry.npmjs.org/crypto-browserify/-/crypto-browserify-1.0.9.tgz"
+              "from": "crypto-browserify@1.0.x"
             },
             "http-browserify": {
               "version": "0.1.14",
-              "from": "http://registry.npmjs.org/http-browserify/-/http-browserify-0.1.14.tgz",
-              "resolved": "http://registry.npmjs.org/http-browserify/-/http-browserify-0.1.14.tgz",
+              "from": "http-browserify@0.1.x",
               "dependencies": {
                 "Base64": {
                   "version": "0.1.4",
-                  "from": "http://registry.npmjs.org/Base64/-/Base64-0.1.4.tgz",
-                  "resolved": "http://registry.npmjs.org/Base64/-/Base64-0.1.4.tgz"
+                  "from": "Base64@~0.1.2"
                 }
               }
             },
             "buffer-browserify": {
               "version": "0.2.2",
-              "from": "http://registry.npmjs.org/buffer-browserify/-/buffer-browserify-0.2.2.tgz",
-              "resolved": "http://registry.npmjs.org/buffer-browserify/-/buffer-browserify-0.2.2.tgz",
+              "from": "buffer-browserify@0.2.x",
               "dependencies": {
                 "base64-js": {
                   "version": "0.0.2",
@@ -609,28 +572,23 @@
             },
             "zlib-browserify": {
               "version": "0.0.3",
-              "from": "http://registry.npmjs.org/zlib-browserify/-/zlib-browserify-0.0.3.tgz",
-              "resolved": "http://registry.npmjs.org/zlib-browserify/-/zlib-browserify-0.0.3.tgz",
+              "from": "zlib-browserify@0.0.x",
               "dependencies": {
                 "tape": {
                   "version": "0.2.2",
-                  "from": "http://registry.npmjs.org/tape/-/tape-0.2.2.tgz",
-                  "resolved": "http://registry.npmjs.org/tape/-/tape-0.2.2.tgz",
+                  "from": "tape@~0.2.2",
                   "dependencies": {
                     "jsonify": {
                       "version": "0.0.0",
-                      "from": "http://registry.npmjs.org/jsonify/-/jsonify-0.0.0.tgz",
-                      "resolved": "http://registry.npmjs.org/jsonify/-/jsonify-0.0.0.tgz"
+                      "from": "jsonify@~0.0.0"
                     },
                     "deep-equal": {
                       "version": "0.0.0",
-                      "from": "http://registry.npmjs.org/deep-equal/-/deep-equal-0.0.0.tgz",
-                      "resolved": "http://registry.npmjs.org/deep-equal/-/deep-equal-0.0.0.tgz"
+                      "from": "deep-equal@~0.0.0"
                     },
                     "defined": {
                       "version": "0.0.0",
-                      "from": "http://registry.npmjs.org/defined/-/defined-0.0.0.tgz",
-                      "resolved": "http://registry.npmjs.org/defined/-/defined-0.0.0.tgz"
+                      "from": "defined@~0.0.0"
                     }
                   }
                 }
@@ -638,37 +596,31 @@
             },
             "constants-browserify": {
               "version": "0.0.1",
-              "from": "http://registry.npmjs.org/constants-browserify/-/constants-browserify-0.0.1.tgz",
-              "resolved": "http://registry.npmjs.org/constants-browserify/-/constants-browserify-0.0.1.tgz"
+              "from": "constants-browserify@0.0.x"
             },
             "os-browserify": {
               "version": "0.1.1",
-              "from": "http://registry.npmjs.org/os-browserify/-/os-browserify-0.1.1.tgz",
-              "resolved": "http://registry.npmjs.org/os-browserify/-/os-browserify-0.1.1.tgz"
+              "from": "os-browserify@0.1.x"
             }
           }
         },
         "inherits": {
           "version": "1.0.0",
-          "from": "http://registry.npmjs.org/inherits/-/inherits-1.0.0.tgz",
-          "resolved": "http://registry.npmjs.org/inherits/-/inherits-1.0.0.tgz"
+          "from": "inherits@~1.0.0"
         },
         "optimist": {
           "version": "0.5.2",
-          "from": "http://registry.npmjs.org/optimist/-/optimist-0.5.2.tgz",
-          "resolved": "http://registry.npmjs.org/optimist/-/optimist-0.5.2.tgz",
+          "from": "optimist@~0.5.1",
           "dependencies": {
             "wordwrap": {
               "version": "0.0.2",
-              "from": "http://registry.npmjs.org/wordwrap/-/wordwrap-0.0.2.tgz",
-              "resolved": "http://registry.npmjs.org/wordwrap/-/wordwrap-0.0.2.tgz"
+              "from": "wordwrap@~0.0.2"
             }
           }
         },
         "JSONStream": {
           "version": "0.6.4",
-          "from": "http://registry.npmjs.org/JSONStream/-/JSONStream-0.6.4.tgz",
-          "resolved": "http://registry.npmjs.org/JSONStream/-/JSONStream-0.6.4.tgz",
+          "from": "JSONStream@~0.6.4",
           "dependencies": {
             "jsonparse": {
               "version": "0.0.5",
@@ -676,63 +628,53 @@
             },
             "through": {
               "version": "2.2.7",
-              "from": "http://registry.npmjs.org/through/-/through-2.2.7.tgz",
-              "resolved": "http://registry.npmjs.org/through/-/through-2.2.7.tgz"
+              "from": "through@~2.2.7"
             }
           }
         },
         "umd": {
           "version": "1.3.1",
-          "from": "http://registry.npmjs.org/umd/-/umd-1.3.1.tgz",
-          "resolved": "http://registry.npmjs.org/umd/-/umd-1.3.1.tgz",
+          "from": "umd@~1.3.0",
           "dependencies": {
             "rfile": {
               "version": "1.0.0",
-              "from": "http://registry.npmjs.org/rfile/-/rfile-1.0.0.tgz",
-              "resolved": "http://registry.npmjs.org/rfile/-/rfile-1.0.0.tgz",
+              "from": "rfile@~1.0.0",
               "dependencies": {
                 "callsite": {
                   "version": "1.0.0",
-                  "from": "http://registry.npmjs.org/callsite/-/callsite-1.0.0.tgz",
-                  "resolved": "http://registry.npmjs.org/callsite/-/callsite-1.0.0.tgz"
+                  "from": "callsite@~1.0.0"
                 },
                 "resolve": {
                   "version": "0.3.1",
-                  "from": "http://registry.npmjs.org/resolve/-/resolve-0.3.1.tgz",
-                  "resolved": "http://registry.npmjs.org/resolve/-/resolve-0.3.1.tgz"
+                  "from": "resolve@~0.3.0"
                 }
               }
             },
             "ruglify": {
               "version": "1.0.0",
-              "from": "http://registry.npmjs.org/ruglify/-/ruglify-1.0.0.tgz",
-              "resolved": "http://registry.npmjs.org/ruglify/-/ruglify-1.0.0.tgz",
+              "from": "ruglify@~1.0.0",
               "dependencies": {
                 "uglify-js": {
                   "version": "2.2.5",
-                  "from": "uglify-js@2.2.5",
+                  "from": "uglify-js@~2.2",
                   "dependencies": {
                     "source-map": {
                       "version": "0.1.31",
-                      "from": "http://registry.npmjs.org/source-map/-/source-map-0.1.31.tgz",
-                      "resolved": "http://registry.npmjs.org/source-map/-/source-map-0.1.31.tgz",
+                      "from": "source-map@~0.1.7",
                       "dependencies": {
                         "amdefine": {
                           "version": "0.1.0",
-                          "from": "http://registry.npmjs.org/amdefine/-/amdefine-0.1.0.tgz",
-                          "resolved": "http://registry.npmjs.org/amdefine/-/amdefine-0.1.0.tgz"
+                          "from": "amdefine@>=0.0.4"
                         }
                       }
                     },
                     "optimist": {
                       "version": "0.3.7",
-                      "from": "http://registry.npmjs.org/optimist/-/optimist-0.3.7.tgz",
-                      "resolved": "http://registry.npmjs.org/optimist/-/optimist-0.3.7.tgz",
+                      "from": "optimist@~0.3.5",
                       "dependencies": {
                         "wordwrap": {
                           "version": "0.0.2",
-                          "from": "http://registry.npmjs.org/wordwrap/-/wordwrap-0.0.2.tgz",
-                          "resolved": "http://registry.npmjs.org/wordwrap/-/wordwrap-0.0.2.tgz"
+                          "from": "wordwrap@~0.0.2"
                         }
                       }
                     }
@@ -742,48 +684,36 @@
             },
             "uglify-js": {
               "version": "2.4.12",
-              "from": "http://registry.npmjs.org/uglify-js/-/uglify-js-2.4.12.tgz",
-              "resolved": "http://registry.npmjs.org/uglify-js/-/uglify-js-2.4.12.tgz",
+              "from": "uglify-js@~2.4.0",
               "dependencies": {
                 "async": {
                   "version": "0.2.10",
-                  "from": "http://registry.npmjs.org/async/-/async-0.2.10.tgz",
-                  "resolved": "http://registry.npmjs.org/async/-/async-0.2.10.tgz"
+                  "from": "async@~0.2.6"
                 },
                 "source-map": {
                   "version": "0.1.31",
-                  "from": "http://registry.npmjs.org/source-map/-/source-map-0.1.31.tgz",
-                  "resolved": "http://registry.npmjs.org/source-map/-/source-map-0.1.31.tgz",
+                  "from": "source-map@~0.1.7",
                   "dependencies": {
                     "amdefine": {
                       "version": "0.1.0",
-                      "from": "http://registry.npmjs.org/amdefine/-/amdefine-0.1.0.tgz",
-                      "resolved": "http://registry.npmjs.org/amdefine/-/amdefine-0.1.0.tgz"
+                      "from": "amdefine@>=0.0.4"
                     }
                   }
                 },
                 "optimist": {
                   "version": "0.3.7",
-                  "from": "http://registry.npmjs.org/optimist/-/optimist-0.3.7.tgz",
-                  "resolved": "http://registry.npmjs.org/optimist/-/optimist-0.3.7.tgz",
+                  "from": "optimist@~0.3.5",
                   "dependencies": {
                     "wordwrap": {
                       "version": "0.0.2",
-                      "from": "http://registry.npmjs.org/wordwrap/-/wordwrap-0.0.2.tgz",
-                      "resolved": "http://registry.npmjs.org/wordwrap/-/wordwrap-0.0.2.tgz"
+                      "from": "wordwrap@~0.0.2"
                     }
                   }
                 },
                 "uglify-to-browserify": {
-<<<<<<< HEAD
-                  "version": "1.0.1",
-                  "from": "http://registry.npmjs.org/uglify-to-browserify/-/uglify-to-browserify-1.0.1.tgz",
-                  "resolved": "http://registry.npmjs.org/uglify-to-browserify/-/uglify-to-browserify-1.0.1.tgz"
-=======
                   "version": "1.0.2",
                   "from": "uglify-to-browserify@~1.0.0",
                   "resolved": "http://registry.npmjs.org/uglify-to-browserify/-/uglify-to-browserify-1.0.2.tgz"
->>>>>>> 0c93d5d3
                 }
               }
             }
@@ -791,35 +721,29 @@
         },
         "parents": {
           "version": "0.0.2",
-          "from": "http://registry.npmjs.org/parents/-/parents-0.0.2.tgz",
-          "resolved": "http://registry.npmjs.org/parents/-/parents-0.0.2.tgz"
+          "from": "parents@~0.0.1"
         },
         "deep-equal": {
           "version": "0.1.2",
-          "from": "http://registry.npmjs.org/deep-equal/-/deep-equal-0.1.2.tgz",
-          "resolved": "http://registry.npmjs.org/deep-equal/-/deep-equal-0.1.2.tgz"
+          "from": "deep-equal@~0.1.0"
         }
       }
     },
     "ktbr": {
       "version": "0.1.0",
-      "from": "http://registry.npmjs.org/ktbr/-/ktbr-0.1.0.tgz",
-      "resolved": "http://registry.npmjs.org/ktbr/-/ktbr-0.1.0.tgz",
+      "from": "ktbr@~0.1.0",
       "dependencies": {
         "through": {
           "version": "2.2.7",
-          "from": "through@~2.2.0",
-          "resolved": "http://registry.npmjs.org/through/-/through-2.2.7.tgz"
+          "from": "through@~2.2.0"
         },
         "falafel": {
           "version": "0.1.6",
-          "from": "http://registry.npmjs.org/falafel/-/falafel-0.1.6.tgz",
-          "resolved": "http://registry.npmjs.org/falafel/-/falafel-0.1.6.tgz",
+          "from": "falafel@~0.1.6",
           "dependencies": {
             "esprima": {
               "version": "1.0.4",
-              "from": "http://registry.npmjs.org/esprima/-/esprima-1.0.4.tgz",
-              "resolved": "http://registry.npmjs.org/esprima/-/esprima-1.0.4.tgz"
+              "from": "esprima@~1.0.2"
             }
           }
         },
@@ -829,23 +753,19 @@
           "dependencies": {
             "esprima": {
               "version": "1.0.4",
-              "from": "http://registry.npmjs.org/esprima/-/esprima-1.0.4.tgz",
-              "resolved": "http://registry.npmjs.org/esprima/-/esprima-1.0.4.tgz"
+              "from": "esprima@~1.0.2"
             },
             "estraverse": {
               "version": "0.0.4",
-              "from": "http://registry.npmjs.org/estraverse/-/estraverse-0.0.4.tgz",
-              "resolved": "http://registry.npmjs.org/estraverse/-/estraverse-0.0.4.tgz"
+              "from": "estraverse@~0.0.4"
             },
             "source-map": {
               "version": "0.1.31",
-              "from": "http://registry.npmjs.org/source-map/-/source-map-0.1.31.tgz",
-              "resolved": "http://registry.npmjs.org/source-map/-/source-map-0.1.31.tgz",
+              "from": "source-map@>= 0.1.2",
               "dependencies": {
                 "amdefine": {
                   "version": "0.1.0",
-                  "from": "http://registry.npmjs.org/amdefine/-/amdefine-0.1.0.tgz",
-                  "resolved": "http://registry.npmjs.org/amdefine/-/amdefine-0.1.0.tgz"
+                  "from": "amdefine@>=0.0.4"
                 }
               }
             }
@@ -853,8 +773,7 @@
         },
         "underscore": {
           "version": "1.4.4",
-          "from": "http://registry.npmjs.org/underscore/-/underscore-1.4.4.tgz",
-          "resolved": "http://registry.npmjs.org/underscore/-/underscore-1.4.4.tgz"
+          "from": "underscore@~1.4.4"
         }
       }
     },
@@ -864,25 +783,21 @@
       "dependencies": {
         "source-map": {
           "version": "0.1.31",
-          "from": "http://registry.npmjs.org/source-map/-/source-map-0.1.31.tgz",
-          "resolved": "http://registry.npmjs.org/source-map/-/source-map-0.1.31.tgz",
+          "from": "source-map@~0.1.7",
           "dependencies": {
             "amdefine": {
               "version": "0.1.0",
-              "from": "http://registry.npmjs.org/amdefine/-/amdefine-0.1.0.tgz",
-              "resolved": "http://registry.npmjs.org/amdefine/-/amdefine-0.1.0.tgz"
+              "from": "amdefine@>=0.0.4"
             }
           }
         },
         "optimist": {
           "version": "0.3.7",
-          "from": "http://registry.npmjs.org/optimist/-/optimist-0.3.7.tgz",
-          "resolved": "http://registry.npmjs.org/optimist/-/optimist-0.3.7.tgz",
+          "from": "optimist@~0.3.5",
           "dependencies": {
             "wordwrap": {
               "version": "0.0.2",
-              "from": "http://registry.npmjs.org/wordwrap/-/wordwrap-0.0.2.tgz",
-              "resolved": "http://registry.npmjs.org/wordwrap/-/wordwrap-0.0.2.tgz"
+              "from": "wordwrap@~0.0.2"
             }
           }
         }
@@ -894,8 +809,7 @@
       "dependencies": {
         "ycssmin": {
           "version": "1.0.1",
-          "from": "http://registry.npmjs.org/ycssmin/-/ycssmin-1.0.1.tgz",
-          "resolved": "http://registry.npmjs.org/ycssmin/-/ycssmin-1.0.1.tgz"
+          "from": "ycssmin@>=1.0.1"
         }
       }
     },
@@ -909,29 +823,18 @@
     },
     "underscore": {
       "version": "1.5.2",
-      "from": "http://registry.npmjs.org/underscore/-/underscore-1.5.2.tgz",
-      "resolved": "http://registry.npmjs.org/underscore/-/underscore-1.5.2.tgz"
+      "from": "underscore@~1.5.2"
     },
     "backbone": {
       "version": "1.1.0",
-      "from": "http://registry.npmjs.org/backbone/-/backbone-1.1.0.tgz",
-      "resolved": "http://registry.npmjs.org/backbone/-/backbone-1.1.0.tgz"
+      "from": "backbone@~1.1.0"
     },
     "jsbn": {
       "version": "0.0.0",
-      "from": "http://registry.npmjs.org/jsbn/-/jsbn-0.0.0.tgz",
-      "resolved": "http://registry.npmjs.org/jsbn/-/jsbn-0.0.0.tgz"
+      "from": "jsbn@~0.0.0"
     },
     "big-rational": {
       "version": "0.9.3",
-<<<<<<< HEAD
-      "from": "http://registry.npmjs.org/big-rational/-/big-rational-0.9.3.tgz",
-      "resolved": "http://registry.npmjs.org/big-rational/-/big-rational-0.9.3.tgz"
-    },
-    "d3": {
-      "version": "3.3.13",
-      "from": "d3@3.3.13",
-=======
       "from": "big-rational@~0.9.2",
       "dependencies": {
         "big-integer": {
@@ -943,7 +846,6 @@
     "d3": {
       "version": "3.3.13",
       "from": "d3@~3.3.8",
->>>>>>> 0c93d5d3
       "dependencies": {
         "jsdom": {
           "version": "0.5.7",
@@ -951,59 +853,54 @@
           "dependencies": {
             "htmlparser": {
               "version": "1.7.7",
-              "from": "htmlparser@1.7.7"
+              "from": "htmlparser@1.x"
             },
             "nwmatcher": {
               "version": "1.3.1",
-              "from": "nwmatcher@1.3.1"
+              "from": "nwmatcher@~1.3.1"
             },
             "request": {
               "version": "2.33.0",
-              "from": "request@2.33.0",
+              "from": "request@2.x",
               "dependencies": {
                 "qs": {
                   "version": "0.6.6",
-                  "from": "qs@0.6.6"
+                  "from": "qs@~0.6.0"
                 },
                 "json-stringify-safe": {
                   "version": "5.0.0",
-                  "from": "json-stringify-safe@5.0.0"
+                  "from": "json-stringify-safe@~5.0.0"
                 },
                 "forever-agent": {
-<<<<<<< HEAD
-                  "version": "0.5.0",
-                  "from": "forever-agent@0.5.0"
-=======
                   "version": "0.5.2",
                   "from": "forever-agent@~0.5.0",
                   "resolved": "http://registry.npmjs.org/forever-agent/-/forever-agent-0.5.2.tgz"
->>>>>>> 0c93d5d3
                 },
                 "node-uuid": {
                   "version": "1.4.1",
-                  "from": "node-uuid@1.4.1"
+                  "from": "node-uuid@~1.4.0"
                 },
                 "mime": {
                   "version": "1.2.11",
-                  "from": "mime@1.2.11"
+                  "from": "mime@~1.2.9"
                 },
                 "tough-cookie": {
                   "version": "0.12.1",
-                  "from": "tough-cookie@0.12.1",
+                  "from": "tough-cookie@>=0.12.0",
                   "dependencies": {
                     "punycode": {
                       "version": "1.2.3",
-                      "from": "punycode@1.2.3"
+                      "from": "punycode@>=0.2.0"
                     }
                   }
                 },
                 "form-data": {
                   "version": "0.1.2",
-                  "from": "form-data@0.1.2",
+                  "from": "form-data@~0.1.0",
                   "dependencies": {
                     "combined-stream": {
                       "version": "0.0.4",
-                      "from": "combined-stream@0.0.4",
+                      "from": "combined-stream@~0.0.4",
                       "dependencies": {
                         "delayed-stream": {
                           "version": "0.0.5",
@@ -1013,17 +910,17 @@
                     },
                     "async": {
                       "version": "0.2.10",
-                      "from": "async@0.2.10"
+                      "from": "async@~0.2.9"
                     }
                   }
                 },
                 "tunnel-agent": {
                   "version": "0.3.0",
-                  "from": "tunnel-agent@0.3.0"
+                  "from": "tunnel-agent@~0.3.0"
                 },
                 "http-signature": {
                   "version": "0.10.0",
-                  "from": "http-signature@0.10.0",
+                  "from": "http-signature@~0.10.0",
                   "dependencies": {
                     "assert-plus": {
                       "version": "0.1.2",
@@ -1041,57 +938,57 @@
                 },
                 "oauth-sign": {
                   "version": "0.3.0",
-                  "from": "oauth-sign@0.3.0"
+                  "from": "oauth-sign@~0.3.0"
                 },
                 "hawk": {
                   "version": "1.0.0",
-                  "from": "hawk@1.0.0",
+                  "from": "hawk@~1.0.0",
                   "dependencies": {
                     "hoek": {
                       "version": "0.9.1",
-                      "from": "hoek@0.9.1"
+                      "from": "hoek@0.9.x"
                     },
                     "boom": {
                       "version": "0.4.2",
-                      "from": "boom@0.4.2"
+                      "from": "boom@0.4.x"
                     },
                     "cryptiles": {
                       "version": "0.2.2",
-                      "from": "cryptiles@0.2.2"
+                      "from": "cryptiles@0.2.x"
                     },
                     "sntp": {
                       "version": "0.2.4",
-                      "from": "sntp@0.2.4"
+                      "from": "sntp@0.2.x"
                     }
                   }
                 },
                 "aws-sign2": {
                   "version": "0.5.0",
-                  "from": "aws-sign2@0.5.0"
+                  "from": "aws-sign2@~0.5.0"
                 }
               }
             },
             "cssom": {
               "version": "0.2.5",
-              "from": "cssom@0.2.5"
+              "from": "cssom@~0.2.5"
             },
             "cssstyle": {
               "version": "0.2.9",
-              "from": "cssstyle@0.2.9",
+              "from": "cssstyle@~0.2.3",
               "dependencies": {
                 "cssom": {
                   "version": "0.3.0",
-                  "from": "cssom@0.3.0"
+                  "from": "cssom@0.3.x"
                 }
               }
             },
             "contextify": {
               "version": "0.1.6",
-              "from": "contextify@0.1.6",
+              "from": "contextify@~0.1.5",
               "dependencies": {
                 "bindings": {
                   "version": "1.1.1",
-                  "from": "bindings@1.1.1"
+                  "from": "bindings@*"
                 }
               }
             }
@@ -1101,25 +998,17 @@
     },
     "mrcolor": {
       "version": "0.0.1",
-      "from": "http://registry.npmjs.org/mrcolor/-/mrcolor-0.0.1.tgz",
-      "resolved": "http://registry.npmjs.org/mrcolor/-/mrcolor-0.0.1.tgz",
+      "from": "mrcolor@~0.0.1",
       "dependencies": {
         "color-convert": {
           "version": "0.2.1",
-          "from": "http://registry.npmjs.org/color-convert/-/color-convert-0.2.1.tgz",
-          "resolved": "http://registry.npmjs.org/color-convert/-/color-convert-0.2.1.tgz"
+          "from": "color-convert@0.2.x"
         }
       }
     },
     "knights-templar": {
       "version": "0.2.2",
-      "from": "http://registry.npmjs.org/knights-templar/-/knights-templar-0.2.2.tgz",
-      "resolved": "http://registry.npmjs.org/knights-templar/-/knights-templar-0.2.2.tgz"
-    },
-    "ejs": {
-      "version": "0.8.5",
-      "from": "ejs@0.8.5",
-      "resolved": "http://registry.npmjs.org/ejs/-/ejs-0.8.5.tgz"
+      "from": "knights-templar@~0.2.2"
     },
     "ejs": {
       "version": "0.8.5",
@@ -1127,7 +1016,7 @@
     },
     "dagre-d3": {
       "version": "0.0.10-pre",
-      "from": "dagre-d3@git://github.com/nickholub/dagre-d3.git#18c67830917e907bf4e143cc07dbe24c50da8fd5",
+      "from": "dagre-d3@git://github.com/nickholub/dagre-d3.git",
       "resolved": "git://github.com/nickholub/dagre-d3.git#18c67830917e907bf4e143cc07dbe24c50da8fd5",
       "dependencies": {
         "cp-data": {
@@ -1143,14 +1032,6 @@
           "from": "graphlib@0.7.0"
         }
       }
-<<<<<<< HEAD
-    },
-    "big-integer": {
-      "version": "1.1.5",
-      "from": "http://registry.npmjs.org/big-integer/-/big-integer-1.1.5.tgz",
-      "resolved": "http://registry.npmjs.org/big-integer/-/big-integer-1.1.5.tgz"
-=======
->>>>>>> 0c93d5d3
     }
   }
 }