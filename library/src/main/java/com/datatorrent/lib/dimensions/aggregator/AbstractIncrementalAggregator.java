/**
 * Copyright (c) 2015 DataTorrent, Inc.
 * All rights reserved.
 */
package com.datatorrent.lib.dimensions.aggregator;

import org.slf4j.Logger;
import org.slf4j.LoggerFactory;

import com.google.common.base.Preconditions;

import com.datatorrent.lib.appdata.gpo.GPOMutable;
import com.datatorrent.lib.appdata.gpo.GPOUtils;
import com.datatorrent.lib.appdata.schemas.CustomTimeBucket;
import com.datatorrent.lib.dimensions.AbstractDimensionsComputationFlexibleSingleSchema.DimensionsConversionContext;
import com.datatorrent.lib.dimensions.DimensionsEvent.Aggregate;
import com.datatorrent.lib.dimensions.DimensionsEvent.EventKey;
import com.datatorrent.lib.dimensions.DimensionsEvent.InputEvent;

/**
 * This is a base class for {@link IncrementalAggregator}s which provides common functionality.
 *
 * @since 3.1.0
 */
public abstract class AbstractIncrementalAggregator implements IncrementalAggregator
{
  private static final long serialVersionUID = 201506211153L;

  /**
   * The conversion context for this aggregator.
   */
  protected DimensionsConversionContext context;

  public AbstractIncrementalAggregator()
  {
  }

  @Override
  public void setDimensionsConversionContext(DimensionsConversionContext context)
  {
    this.context = Preconditions.checkNotNull(context);
  }

  @Override
  public Aggregate getGroup(InputEvent src, int aggregatorIndex)
  {
    src.used = true;
    Aggregate aggregate = createAggregate(src,
        context,
        aggregatorIndex);
    return aggregate;
  }

  @Override
  public int computeHashCode(InputEvent inputEvent)
  {
    long timestamp = -1L;
    boolean hasTime = this.context.inputTimestampIndex != -1
        && this.context.outputTimebucketIndex != -1;

    if (hasTime) {
      timestamp = inputEvent.getKeys().getFieldsLong()[this.context.inputTimestampIndex];
      inputEvent.getKeys().getFieldsLong()[this.context.inputTimestampIndex]
          = this.context.dd.getCustomTimeBucket().roundDown(timestamp);
    }

    int hashCode = GPOUtils.indirectHashcode(inputEvent.getKeys(), context.indexSubsetKeys);

    if (hasTime) {
      inputEvent.getKeys().getFieldsLong()[this.context.inputTimestampIndex] = timestamp;
    }

    return hashCode;
  }

  @Override
  public boolean equals(InputEvent inputEvent1, InputEvent inputEvent2)
  {
    long timestamp1 = 0;
    long timestamp2 = 0;

<<<<<<< HEAD
    if(context.inputTimestampIndex != -1) {
      timestamp1 = inputEvent1.getKeys().getFieldsLong()[context.inputTimestampIndex];
      inputEvent1.getKeys().getFieldsLong()[context.inputTimestampIndex] =
      context.dd.getTimeBucket().roundDown(timestamp1);

      timestamp2 = inputEvent2.getKeys().getFieldsLong()[context.inputTimestampIndex];
      inputEvent2.getKeys().getFieldsLong()[context.inputTimestampIndex] =
      context.dd.getTimeBucket().roundDown(timestamp2);
=======
    if (context.inputTimestampIndex != -1) {
      timestamp1 = inputEvent1.getKeys().getFieldsLong()[context.inputTimestampIndex];
      inputEvent1.getKeys().getFieldsLong()[context.inputTimestampIndex] =
          context.dd.getCustomTimeBucket().roundDown(timestamp1);

      timestamp2 = inputEvent2.getKeys().getFieldsLong()[context.inputTimestampIndex];
      inputEvent2.getKeys().getFieldsLong()[context.inputTimestampIndex] =
          context.dd.getCustomTimeBucket().roundDown(timestamp2);
>>>>>>> b426de65
    }

    boolean equals = GPOUtils.subsetEquals(inputEvent2.getKeys(),
        inputEvent1.getKeys(),
        context.indexSubsetKeys);

<<<<<<< HEAD
    if(context.inputTimestampIndex != -1) {
=======
    if (context.inputTimestampIndex != -1) {
>>>>>>> b426de65
      inputEvent1.getKeys().getFieldsLong()[context.inputTimestampIndex] = timestamp1;
      inputEvent2.getKeys().getFieldsLong()[context.inputTimestampIndex] = timestamp2;
    }

    return equals;
  }

  /**
   * Creates an {@link Aggregate} from the given {@link InputEvent}.
   *
   * @param inputEvent      The {@link InputEvent} to unpack into an {@link Aggregate}.
   * @param context         The conversion context required to transform the {@link InputEvent} into
   *                        the correct {@link Aggregate}.
   * @param aggregatorIndex The aggregatorIndex assigned to this {@link Aggregate}.
   * @return The converted {@link Aggregate}.
   */
  public static Aggregate createAggregate(InputEvent inputEvent,
      DimensionsConversionContext context,
      int aggregatorIndex)
  {
    GPOMutable aggregates = new GPOMutable(context.aggregateDescriptor);
    EventKey eventKey = createEventKey(inputEvent,
        context,
        aggregatorIndex);

    Aggregate aggregate = new Aggregate(eventKey,
        aggregates);
    aggregate.setAggregatorIndex(aggregatorIndex);

    return aggregate;
  }

  /**
   * Creates an {@link EventKey} from the given {@link InputEvent}.
   *
   * @param inputEvent      The {@link InputEvent} to extract an {@link EventKey} from.
   * @param context         The conversion context required to extract the {@link EventKey} from
   *                        the given {@link InputEvent}.
   * @param aggregatorIndex The aggregatorIndex to assign to this {@link InputEvent}.
   * @return The {@link EventKey} extracted from the given {@link InputEvent}.
   */
  public static EventKey createEventKey(InputEvent inputEvent,
      DimensionsConversionContext context,
      int aggregatorIndex)
  {
    GPOMutable keys = new GPOMutable(context.keyDescriptor);
    GPOUtils.indirectCopy(keys, inputEvent.getKeys(), context.indexSubsetKeys);

    if (context.outputTimebucketIndex >= 0) {
      CustomTimeBucket timeBucket = context.dd.getCustomTimeBucket();

      keys.getFieldsInteger()[context.outputTimebucketIndex] = context.customTimeBucketRegistry.getTimeBucketId(
          timeBucket);
      keys.getFieldsLong()[context.outputTimestampIndex] =
          timeBucket.roundDown(inputEvent.getKeys().getFieldsLong()[context.inputTimestampIndex]);
    }

    EventKey eventKey = new EventKey(context.schemaID,
        context.dimensionsDescriptorID,
        context.aggregatorID,
        keys);

    return eventKey;
  }

  private static final Logger LOG = LoggerFactory.getLogger(AbstractIncrementalAggregator.class);
}<|MERGE_RESOLUTION|>--- conflicted
+++ resolved
@@ -79,16 +79,6 @@
     long timestamp1 = 0;
     long timestamp2 = 0;
 
-<<<<<<< HEAD
-    if(context.inputTimestampIndex != -1) {
-      timestamp1 = inputEvent1.getKeys().getFieldsLong()[context.inputTimestampIndex];
-      inputEvent1.getKeys().getFieldsLong()[context.inputTimestampIndex] =
-      context.dd.getTimeBucket().roundDown(timestamp1);
-
-      timestamp2 = inputEvent2.getKeys().getFieldsLong()[context.inputTimestampIndex];
-      inputEvent2.getKeys().getFieldsLong()[context.inputTimestampIndex] =
-      context.dd.getTimeBucket().roundDown(timestamp2);
-=======
     if (context.inputTimestampIndex != -1) {
       timestamp1 = inputEvent1.getKeys().getFieldsLong()[context.inputTimestampIndex];
       inputEvent1.getKeys().getFieldsLong()[context.inputTimestampIndex] =
@@ -97,18 +87,13 @@
       timestamp2 = inputEvent2.getKeys().getFieldsLong()[context.inputTimestampIndex];
       inputEvent2.getKeys().getFieldsLong()[context.inputTimestampIndex] =
           context.dd.getCustomTimeBucket().roundDown(timestamp2);
->>>>>>> b426de65
     }
 
     boolean equals = GPOUtils.subsetEquals(inputEvent2.getKeys(),
         inputEvent1.getKeys(),
         context.indexSubsetKeys);
 
-<<<<<<< HEAD
-    if(context.inputTimestampIndex != -1) {
-=======
     if (context.inputTimestampIndex != -1) {
->>>>>>> b426de65
       inputEvent1.getKeys().getFieldsLong()[context.inputTimestampIndex] = timestamp1;
       inputEvent2.getKeys().getFieldsLong()[context.inputTimestampIndex] = timestamp2;
     }
