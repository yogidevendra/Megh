--- conflicted
+++ resolved
@@ -72,23 +72,12 @@
 
   protected transient Properties properties = System.getProperties();
   protected transient Authenticator auth;
-<<<<<<< HEAD
-  protected int smtpPort = 587;
-  protected String smtpHost;
-  protected String smtpUserName;
-  protected String smtpPassword;
-  protected String contentType = "text/plain";
-  protected boolean useSsl = false;
-  protected boolean setupCalled = false;
-
-  /**
-   * This is the output port which receives the tuples that will be output to an smtp server.
-   */
-=======
   protected transient Session session;
   protected transient Message message;
 
->>>>>>> 1233e14e
+  /**
+   * This is the port which receives the tuples that will be output to an smtp server.
+   */
   public final transient DefaultInputPort<Object> input = new DefaultInputPort<Object>()
   {
     @Override
