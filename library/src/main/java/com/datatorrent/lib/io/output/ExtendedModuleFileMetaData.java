--- conflicted
+++ resolved
@@ -15,15 +15,11 @@
   private long compressionTime;
   private long outputFileSize;
   private long encryptionTime;
-<<<<<<< HEAD
-
-=======
   
   public ExtendedModuleFileMetaData(){
     super();
   }
   
->>>>>>> 40fc222c
   public ExtendedModuleFileMetaData(String currentFile)
   {
     super(currentFile);
