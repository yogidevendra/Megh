--- conflicted
+++ resolved
@@ -15,24 +15,23 @@
  */
 package com.datatorrent.lib.testbench;
 
-import com.datatorrent.api.DefaultOutputPort;
-import com.datatorrent.api.InputOperator;
-import com.datatorrent.api.Context.OperatorContext;
 import java.util.ArrayList;
 import java.util.HashMap;
 import java.util.Random;
+
 import javax.validation.constraints.Min;
 import javax.validation.constraints.NotNull;
+
 import org.slf4j.Logger;
 import org.slf4j.LoggerFactory;
 
+import com.datatorrent.api.Context.OperatorContext;
+import com.datatorrent.api.DefaultOutputPort;
+import com.datatorrent.api.InputOperator;
+
 /**
  *
-<<<<<<< HEAD
- * Generates synthetic load.&nbsp; Creates tuples and keeps emitting them on the output port "data". 
-=======
  * Generates synthetic load.&nbsp; Creates tuples and keeps emitting them on the output port "data".
->>>>>>> bb2a09d9
  * <p>
  * <br>
  * The load is generated as per config parameters. This class is mainly meant for testing
@@ -71,15 +70,11 @@
  */
 public class EventGenerator implements InputOperator
 {
-<<<<<<< HEAD
   private static final Logger LOG = LoggerFactory.getLogger(EventGenerator.class);
   
   /**
    * Output string port that emits string data.
    */
-=======
-  private static final Logger logger = LoggerFactory.getLogger(EventGenerator.class);
->>>>>>> bb2a09d9
   public final transient DefaultOutputPort<String> string_data = new DefaultOutputPort<String>();
   
   /**
@@ -235,7 +230,7 @@
     }
 
     if (--maxCountOfWindows == 0) {
-      logger.info("reached maxCountOfWindows, interrupting thread.");
+      LOG.info("reached maxCountOfWindows, interrupting thread.");
       Thread.currentThread().interrupt();
     }
   }
@@ -257,7 +252,7 @@
 
   public void setKeysHelper(String keys)
   {
-    logger.debug("in key setter");
+    LOG.debug("in key setter");
     this.keysHelper = keys;
     keysArray = keysHelper.split(",");
   }
