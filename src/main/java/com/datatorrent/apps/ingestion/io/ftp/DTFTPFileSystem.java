--- conflicted
+++ resolved
@@ -17,12 +17,6 @@
 import org.apache.hadoop.fs.FileStatus;
 import org.apache.hadoop.fs.Path;
 import org.apache.hadoop.fs.ftp.FTPException;
-<<<<<<< HEAD
-import org.apache.hadoop.fs.ftp.FTPInputStream;
-=======
-import org.apache.hadoop.fs.ftp.FTPFileSystem;
-import org.apache.hadoop.fs.permission.FsAction;
->>>>>>> 72fe40fb
 import org.apache.hadoop.fs.permission.FsPermission;
 
 /**
@@ -139,21 +133,6 @@
   }
 
   /**
-<<<<<<< HEAD
-   * Creates the new client connection using configuration parameters
-   * @return An FTPClient instance
-   * @throws IOException
-   */
-  protected FTPClient createNewFTPClient() throws IOException
-  {
-    LOGGER.debug("DTFTPFileSystem:connect");
-    Configuration conf = getConf();
-    String host = conf.get(FS_FTP_HOST);
-    int port = conf.getInt(FS_FTP_HOST_PORT, FTP.DEFAULT_PORT);
-    String user = conf.get(FS_FTP_USER_PREFIX + host);
-    String password = conf.get(FS_FTP_PASSWORD_PREFIX + host);
-    FTPClient client = new DTFTPClient();
-=======
    * Connect to the FTP server using configuration parameters
    * @throws IOException
    */
@@ -166,7 +145,6 @@
     int port = conf.getInt("fs.ftp.host.port", FTP.DEFAULT_PORT);
     String user = conf.get("fs.ftp.user." + host);
     String password = conf.get("fs.ftp.password." + host);
->>>>>>> 72fe40fb
     client.setListHiddenFiles(true);
     client.connect(host, port);
     int reply = client.getReplyCode();
