package com.datatorrent.apps.ingestion.io.input;

import java.io.IOException;
import java.util.regex.Matcher;
import java.util.regex.Pattern;

import org.apache.commons.lang.mutable.MutableLong;
import org.apache.hadoop.fs.FileStatus;
import org.apache.hadoop.fs.Path;
import org.slf4j.Logger;
import org.slf4j.LoggerFactory;

import com.datatorrent.api.Context;
import com.datatorrent.api.Context.OperatorContext;
<<<<<<< HEAD
=======
import com.datatorrent.api.DAG;

>>>>>>> 403e0700
import com.datatorrent.lib.io.IdempotentStorageManager.FSIdempotentStorageManager;
import com.datatorrent.lib.io.fs.FileSplitter;

public class IngestionFileSplitter extends FileSplitter
{
  public static final String IDEMPOTENCY_RECOVERY = "idempotency";

  public IngestionFileSplitter()
  {
    super();
    scanner = new Scanner();
    ((FSIdempotentStorageManager) idempotentStorageManager).setRecoveryPath("");
  }

  @Override
  public void setup(OperatorContext context)
  {
<<<<<<< HEAD
    if(idempotentStorageManager instanceof FSIdempotentStorageManager){
      String recoveryPath = context.getValue(Context.DAGContext.APPLICATION_PATH) + Path.SEPARATOR + IDEMPOTENCY_RECOVERY;
      ((FSIdempotentStorageManager)idempotentStorageManager).setRecoveryPath(recoveryPath);
    }
    
    String fullDir = directory;
    String[] dirs = fullDir.split(",");
    filePathArray = new Path[dirs.length];
    int i = 0;
    for (String str : dirs) {
      filePathArray[i++] = new Path(str);
      if (i == 0) {
        directory = str;
      }
=======
    if (idempotentStorageManager instanceof FSIdempotentStorageManager) {
      String recoveryPath = context.getValue(DAG.APPLICATION_PATH) + Path.SEPARATOR + IDEMPOTENCY_RECOVERY;
      ((FSIdempotentStorageManager) idempotentStorageManager).setRecoveryPath(recoveryPath);
>>>>>>> 403e0700
    }
    fileCounters.setCounter(PropertyCounters.THRESHOLD, new MutableLong());
    super.setup(context);
  }

  @Override
  public void endWindow()
  {
    fileCounters.getCounter(PropertyCounters.THRESHOLD).setValue(blocksThreshold);
    super.endWindow();
  }

  public static class IngestionFileMetaData extends FileSplitter.FileMetadata
  {
    public IngestionFileMetaData()
    {
      super();
    }

    public IngestionFileMetaData(String currentFile)
    {
      super(currentFile);
    }

    public String getRelativePath()
    {
      return relativePath;
    }

    public void setRelativePath(String relativePath)
    {
      this.relativePath = relativePath;
    }

    private String relativePath;

  }

  public static class Scanner extends TimeBasedDirectoryScanner
  {

    private String ignoreFilePatternRegularExp;
    private transient Pattern ignoreRegex = null;

    @Override
    public void setup(OperatorContext context)
    {
      if (ignoreFilePatternRegularExp != null) {
        ignoreRegex = Pattern.compile(this.ignoreFilePatternRegularExp);
      }
      super.setup(context);
    }

    public String getIgnoreFilePatternRegularExp()
    {
      return ignoreFilePatternRegularExp;
    }

    public void setIgnoreFilePatternRegularExp(String ignoreFilePatternRegularExp)
    {
<<<<<<< HEAD
      LinkedHashSet<Path> pathSet = Sets.newLinkedHashSet();
      try {
        LOG.debug("Scanning {} with filePatternRegexp={}, ignoreFilePatternRegexp={} recursiveScan={}", filePath, this.getRegex(), this.ignoreFilePatternRegexp, this.recursiveScan);

        Path[] pathList = getRecursivePaths(fs, filePath.toString());
        
        for (Path path : pathList) {
          String filePathStr = path.toString();
          LOG.debug("filePathStr is: {}", filePathStr);

          if (consumedFiles.contains(filePathStr)) {
            continue;
          }

          if (ignoredFiles.contains(filePathStr)) {
            continue;
          }

          if (acceptFile(filePathStr)) {
            LOG.debug("Found {}", filePathStr);
            pathSet.add(path);
          } else {
            // don't look at it again
            ignoredFiles.add(filePathStr);
          }
        }
      } catch (FileNotFoundException e) {
        LOG.warn("Failed to list directory {}", filePath, e);
      } catch (IOException e) {
        throw new RuntimeException(e);
      } catch (URISyntaxException e) {
    	throw new RuntimeException(e);
      }
      return pathSet;
=======
      this.ignoreFilePatternRegularExp = ignoreFilePatternRegularExp;
      this.ignoreRegex = null;
>>>>>>> 403e0700
    }

    @Override
    protected boolean acceptFile(String filePathStr)
    {
      boolean accepted = super.acceptFile(filePathStr);
      if (!accepted) {
        return false;
      }
<<<<<<< HEAD

      Pattern ignoreRegexp = this.getIgnoreRegex();
      if (ignoreRegexp != null) {
        Matcher matcher = ignoreRegexp.matcher(filePathStr);
=======
      if (ignoreRegex != null) {
        Matcher matcher = ignoreRegex.matcher(filePathStr);
>>>>>>> 403e0700
        // If matched against ignored Regex then do not accept the file.
        if (matcher.matches()) {
          return false;
        }
      }
      return true;
    }
<<<<<<< HEAD

    private Path[] getRecursivePaths(FileSystem fs, String basePath) throws IOException, URISyntaxException
    {
      List<Path> result = new ArrayList<Path>();
      Path path = new Path(basePath);
      FileStatus[] listStatus = null;
      if(fs.isDirectory(path)){
        listStatus = fs.globStatus(new Path(basePath + "/*"));  
      }else{
        listStatus = fs.globStatus(new Path(basePath)); // Single file
      }
      
      for (FileStatus fstat : listStatus) {
        readSubDirectory(fstat, basePath, fs, result);
      }
      return result.toArray(new Path[result.size()]);
    }

    private void readSubDirectory(FileStatus fileStatus, String basePath, FileSystem fs, List<Path> paths) throws IOException, URISyntaxException
    {
      if (fs.isDirectory(fileStatus.getPath()) && !recursiveScan) {
        return;
      }

      LOG.debug("Adding : {}", fileStatus.getPath());
      paths.add(fileStatus.getPath());
      String subPath = fileStatus.getPath().toString();
      if (!fileMap.containsKey(subPath)) {
        fileMap.put(subPath, currentDir);
      }
      FileStatus[] listStatus = fs.globStatus(new Path(subPath + "/*"));
      for (FileStatus fst : listStatus) {
        readSubDirectory(fst, subPath, fs, paths);
      }
    }

    /**
     * @return the recursiveScan
     */
    public boolean isRecursiveScan()
    {
      return recursiveScan;
    }

    /**
     * @param recursiveScan
     *          the recursiveScan to set
     */
    public void setRecursiveScan(boolean recursiveScan)
    {
      this.recursiveScan = recursiveScan;
    }

=======
>>>>>>> 403e0700
  }

  @Override
  protected IngestionFileMetaData buildFileMetadata(FileInfo fileInfo) throws IOException
  {
    String filePathStr = fileInfo.getFilePath();
    LOG.debug("file {}", filePathStr);
    IngestionFileMetaData fileMetadata = new IngestionFileMetaData(filePathStr);
    Path path = new Path(filePathStr);

    fileMetadata.setFileName(path.getName());

    FileStatus status = fs.getFileStatus(path);
    fileMetadata.setDirectory(status.isDirectory());
    fileMetadata.setFileLength(status.getLen());

    if (!status.isDirectory()) {
      int noOfBlocks = (int) ((status.getLen() / blockSize) + (((status.getLen() % blockSize) == 0) ? 0 : 1));
      if (fileMetadata.getDataOffset() >= status.getLen()) {
        noOfBlocks = 0;
      }
      fileMetadata.setNumberOfBlocks(noOfBlocks);
      populateBlockIds(fileMetadata);
    }

    if (fileInfo.getDirectoryPath() == null) {  // Direct filename is given as input.
      fileMetadata.setRelativePath(status.getPath().getName());
    }
    else {
      fileMetadata.setRelativePath(fileInfo.getRelativeFilePath());
    }

    LOG.debug("Setting relative path as {}  for file {}", fileMetadata.getRelativePath(), filePathStr);

    return fileMetadata;
  }

  public static enum PropertyCounters
  {
    THRESHOLD
  }

  private static final Logger LOG = LoggerFactory.getLogger(IngestionFileSplitter.class);
}<|MERGE_RESOLUTION|>--- conflicted
+++ resolved
@@ -10,13 +10,9 @@
 import org.slf4j.Logger;
 import org.slf4j.LoggerFactory;
 
-import com.datatorrent.api.Context;
 import com.datatorrent.api.Context.OperatorContext;
-<<<<<<< HEAD
-=======
 import com.datatorrent.api.DAG;
 
->>>>>>> 403e0700
 import com.datatorrent.lib.io.IdempotentStorageManager.FSIdempotentStorageManager;
 import com.datatorrent.lib.io.fs.FileSplitter;
 
@@ -34,26 +30,9 @@
   @Override
   public void setup(OperatorContext context)
   {
-<<<<<<< HEAD
-    if(idempotentStorageManager instanceof FSIdempotentStorageManager){
-      String recoveryPath = context.getValue(Context.DAGContext.APPLICATION_PATH) + Path.SEPARATOR + IDEMPOTENCY_RECOVERY;
-      ((FSIdempotentStorageManager)idempotentStorageManager).setRecoveryPath(recoveryPath);
-    }
-    
-    String fullDir = directory;
-    String[] dirs = fullDir.split(",");
-    filePathArray = new Path[dirs.length];
-    int i = 0;
-    for (String str : dirs) {
-      filePathArray[i++] = new Path(str);
-      if (i == 0) {
-        directory = str;
-      }
-=======
     if (idempotentStorageManager instanceof FSIdempotentStorageManager) {
       String recoveryPath = context.getValue(DAG.APPLICATION_PATH) + Path.SEPARATOR + IDEMPOTENCY_RECOVERY;
       ((FSIdempotentStorageManager) idempotentStorageManager).setRecoveryPath(recoveryPath);
->>>>>>> 403e0700
     }
     fileCounters.setCounter(PropertyCounters.THRESHOLD, new MutableLong());
     super.setup(context);
@@ -114,63 +93,18 @@
 
     public void setIgnoreFilePatternRegularExp(String ignoreFilePatternRegularExp)
     {
-<<<<<<< HEAD
-      LinkedHashSet<Path> pathSet = Sets.newLinkedHashSet();
-      try {
-        LOG.debug("Scanning {} with filePatternRegexp={}, ignoreFilePatternRegexp={} recursiveScan={}", filePath, this.getRegex(), this.ignoreFilePatternRegexp, this.recursiveScan);
-
-        Path[] pathList = getRecursivePaths(fs, filePath.toString());
-        
-        for (Path path : pathList) {
-          String filePathStr = path.toString();
-          LOG.debug("filePathStr is: {}", filePathStr);
-
-          if (consumedFiles.contains(filePathStr)) {
-            continue;
-          }
-
-          if (ignoredFiles.contains(filePathStr)) {
-            continue;
-          }
-
-          if (acceptFile(filePathStr)) {
-            LOG.debug("Found {}", filePathStr);
-            pathSet.add(path);
-          } else {
-            // don't look at it again
-            ignoredFiles.add(filePathStr);
-          }
-        }
-      } catch (FileNotFoundException e) {
-        LOG.warn("Failed to list directory {}", filePath, e);
-      } catch (IOException e) {
-        throw new RuntimeException(e);
-      } catch (URISyntaxException e) {
-    	throw new RuntimeException(e);
-      }
-      return pathSet;
-=======
       this.ignoreFilePatternRegularExp = ignoreFilePatternRegularExp;
       this.ignoreRegex = null;
->>>>>>> 403e0700
     }
 
-    @Override
     protected boolean acceptFile(String filePathStr)
     {
       boolean accepted = super.acceptFile(filePathStr);
       if (!accepted) {
         return false;
       }
-<<<<<<< HEAD
-
-      Pattern ignoreRegexp = this.getIgnoreRegex();
-      if (ignoreRegexp != null) {
-        Matcher matcher = ignoreRegexp.matcher(filePathStr);
-=======
       if (ignoreRegex != null) {
         Matcher matcher = ignoreRegex.matcher(filePathStr);
->>>>>>> 403e0700
         // If matched against ignored Regex then do not accept the file.
         if (matcher.matches()) {
           return false;
@@ -178,62 +112,6 @@
       }
       return true;
     }
-<<<<<<< HEAD
-
-    private Path[] getRecursivePaths(FileSystem fs, String basePath) throws IOException, URISyntaxException
-    {
-      List<Path> result = new ArrayList<Path>();
-      Path path = new Path(basePath);
-      FileStatus[] listStatus = null;
-      if(fs.isDirectory(path)){
-        listStatus = fs.globStatus(new Path(basePath + "/*"));  
-      }else{
-        listStatus = fs.globStatus(new Path(basePath)); // Single file
-      }
-      
-      for (FileStatus fstat : listStatus) {
-        readSubDirectory(fstat, basePath, fs, result);
-      }
-      return result.toArray(new Path[result.size()]);
-    }
-
-    private void readSubDirectory(FileStatus fileStatus, String basePath, FileSystem fs, List<Path> paths) throws IOException, URISyntaxException
-    {
-      if (fs.isDirectory(fileStatus.getPath()) && !recursiveScan) {
-        return;
-      }
-
-      LOG.debug("Adding : {}", fileStatus.getPath());
-      paths.add(fileStatus.getPath());
-      String subPath = fileStatus.getPath().toString();
-      if (!fileMap.containsKey(subPath)) {
-        fileMap.put(subPath, currentDir);
-      }
-      FileStatus[] listStatus = fs.globStatus(new Path(subPath + "/*"));
-      for (FileStatus fst : listStatus) {
-        readSubDirectory(fst, subPath, fs, paths);
-      }
-    }
-
-    /**
-     * @return the recursiveScan
-     */
-    public boolean isRecursiveScan()
-    {
-      return recursiveScan;
-    }
-
-    /**
-     * @param recursiveScan
-     *          the recursiveScan to set
-     */
-    public void setRecursiveScan(boolean recursiveScan)
-    {
-      this.recursiveScan = recursiveScan;
-    }
-
-=======
->>>>>>> 403e0700
   }
 
   @Override
