/*
 * Copyright (c) 2015 DataTorrent, Inc. ALL Rights Reserved.
 *
 */
package com.datatorrent.apps.ingestion.io.output;

import java.io.DataInputStream;
import java.io.IOException;
import java.util.Queue;

import javax.validation.constraints.NotNull;

import org.apache.hadoop.conf.Configuration;
import org.apache.hadoop.fs.FSDataInputStream;
import org.apache.hadoop.fs.FSDataOutputStream;
import org.apache.hadoop.fs.FileContext;
import org.apache.hadoop.fs.FileSystem;
import org.apache.hadoop.fs.Options;
import org.apache.hadoop.fs.Path;
import org.slf4j.Logger;
import org.slf4j.LoggerFactory;

import com.datatorrent.api.Context;
import com.datatorrent.api.Context.DAGContext;
import com.datatorrent.api.DefaultOutputPort;
import com.datatorrent.apps.ingestion.io.BlockWriter;
import com.datatorrent.apps.ingestion.io.input.IngestionFileSplitter.IngestionFileMetaData;
import com.datatorrent.lib.io.fs.AbstractReconciler;
import com.datatorrent.lib.io.fs.FileSplitter.FileMetadata;
import com.google.common.annotations.VisibleForTesting;
import com.google.common.collect.Queues;

/**
 * This operator merges the blocks into a file. The list of blocks is obtained from the FileMetadata. The implementation
 * extends AbstractReconciler, hence the file merging operation is carried out in a separate thread.
 * 
 */

public class FileMerger extends AbstractReconciler<FileMetadata, FileMetadata>
{
  protected transient FileSystem appFS, outputFS;

  @NotNull
  protected String filePath;
  protected String blocksDir;
  private String skippedListFile;

  private boolean deleteBlocks;
  private boolean overwriteOutputFile;

  long skippedListFileLength;

  private Queue<Long> blocksMarkedForDeletion = Queues.newLinkedBlockingQueue();
  private Queue<Long> blocksSafeToDelete = Queues.newLinkedBlockingQueue();

  private static final String PART_FILE_EXTENTION = "._COPYING_";
  protected static final String STATS_DIR = "ingestionStats";
  protected static final String SKIPPED_FILE = "skippedFiles";
  protected static final String NEW_LINE_CHARACTER = "\n";

  private int bufferSize = 64 * 1024;

  private static final Logger LOG = LoggerFactory.getLogger(FileMerger.class);

  public final transient DefaultOutputPort<FileMetadata> output = new DefaultOutputPort<FileMetadata>();

  public FileMerger()
  {
    deleteBlocks = true;
  }

  @Override
  public void setup(Context.OperatorContext context)
  {
    blocksDir = context.getValue(DAGContext.APPLICATION_PATH) + Path.SEPARATOR + BlockWriter.SUBDIR_BLOCKS;
    skippedListFile = context.getValue(DAGContext.APPLICATION_PATH) + Path.SEPARATOR + STATS_DIR + Path.SEPARATOR + SKIPPED_FILE;

    try {
      outputFS = getFSInstance(filePath);
    } catch (IOException ex) {
      throw new RuntimeException("Exception in getting output file system.", ex);
    }
    try {
      appFS = getFSInstance(blocksDir);
    } catch (IOException ex) {
      try {
        outputFS.close();
      } catch (IOException e) {
        throw new RuntimeException("Exception in closing output file system.", e);
      }
      throw new RuntimeException("Exception in getting application file system.", ex);
    }

    try {
      recoverSkippedListFile();
    } catch (IOException e) {
      throw new RuntimeException("Unable to recover skipped list file.", e);
    }
    super.setup(context); // Calling it at the end as the reconciler thread uses resources allocated above.
  }

  protected FileSystem getFSInstance(String dir) throws IOException
  {
    return FileSystem.newInstance((new Path(dir)).toUri(), new Configuration());
  }

  private void saveSkippedFiles(String fileName) throws IOException
  {
    FSDataOutputStream outStream = getStatsOutputStream();
    try {
      outStream.writeBytes(fileName + NEW_LINE_CHARACTER);
      skippedListFileLength = appFS.getFileStatus(new Path(skippedListFile)).getLen();
    } finally {
      outStream.close();
    }
  }

  @Override
  public void teardown()
  {
    super.teardown();
<<<<<<< HEAD
    
=======
    safelyDeleteBlocks();

>>>>>>> 000d26ef
    boolean gotException = false;
    try {
      if (appFS != null) {
        appFS.close();
        appFS = null;
      }
    } catch (IOException e) {
      gotException = true;
    }

    try {
      if (outputFS != null) {
        outputFS.close();
        outputFS = null;
      }
    } catch (IOException e) {
      gotException = true;
    }
    if (gotException) {
      throw new RuntimeException("Exception while closing file systems.");
    }
  }

  @VisibleForTesting
  protected void mergeFile(FileMetadata fmd) throws IOException
  {
    IngestionFileMetaData fileMetadata = null;
    if (fmd instanceof IngestionFileMetaData) {
      fileMetadata = (IngestionFileMetaData) fmd;
    }

    if (null == fileMetadata) {
      throw new RuntimeException("Input tuple is not an instance of IngestionFileMetaData.");
    }

    String absolutePath = filePath + Path.SEPARATOR + fileMetadata.getRelativePath();
    Path outputFilePath = new Path(absolutePath);
    LOG.info("Processing file: {}", fileMetadata.getRelativePath());

    if (fileMetadata.isDirectory()) {
      createDir(outputFilePath);
      output.emit(fileMetadata);
      return;
    }

    if (outputFS.exists(outputFilePath) && !overwriteOutputFile) {
      LOG.debug("Output file {} already exits and overwrite flag is off. Skipping.", outputFilePath);
      saveSkippedFiles(absolutePath);
<<<<<<< HEAD
      output.emit(fileMetadata);
=======
      markBlocksForDeletion(fileMetadata);
>>>>>>> 000d26ef
      return;
    }

    // All set to create file by merging blocks.
    mergeBlocks(fileMetadata);
    output.emit(fileMetadata);

    LOG.info("Completed processing file: {} ", fileMetadata.getRelativePath());
  }

  private void createDir(Path outputFilePath) throws IOException
  {
    if (!outputFS.exists(outputFilePath)) {
      outputFS.mkdirs(outputFilePath);
    }
  }

  protected void mergeBlocks(IngestionFileMetaData fileMetadata) throws IOException
  {
    String fileName = fileMetadata.getRelativePath();
    Path outputFilePath = new Path(filePath + Path.SEPARATOR + fileName);

    Path partFilePath = new Path(filePath, fileName + PART_FILE_EXTENTION);
    Path[] blockFiles = new Path[fileMetadata.getNumberOfBlocks()];
    int index = 0;
    for (long blockId : fileMetadata.getBlockIds()) {
      blockFiles[index] = new Path(blocksDir, Long.toString(blockId));
      index++;
    }

    FSDataOutputStream outputStream = outputFS.create(partFilePath);

    boolean writeException = false;
    try {
      writeBlocks(blockFiles, outputStream);
    } catch (IOException ex) {
      writeException = true;
    } finally {
      // TODO: Add to the list of failed files.
      outputStream.close();
      if (writeException && outputFS.exists(partFilePath)) {
        outputFS.delete(partFilePath, false);
      }
    }

    try {
      moveFile(partFilePath, outputFilePath);
    } finally {
      // Place holder to add this file to the list of failed files.
    }

    if (deleteBlocks) {
      markBlocksForDeletion(fileMetadata);
    }
  }

  public void markBlocksForDeletion(IngestionFileMetaData fileMetadata)
  {
    for (long blockId : fileMetadata.getBlockIds()) {
      blocksMarkedForDeletion.add(blockId);
    }
  }

  private void safelyDeleteBlocks()
  {
    while (!blocksSafeToDelete.isEmpty()) {
      long blockId = blocksSafeToDelete.peek();
      Path blockPath = new Path(blocksDir, Long.toString(blockId));
      try {
        if (appFS.exists(blockPath)) { // takes care if blocks are deleted and then the operator is redeployed.
          appFS.delete(blockPath, false);
        }
      } catch (IOException e) {
        throw new RuntimeException("Unable to delete block: " + blockId, e);
      }
      blocksSafeToDelete.remove();
    }
  }

  protected void writeBlocks(Path[] blockFiles, FSDataOutputStream outputStream) throws IOException
  {
    byte[] inputBytes = new byte[bufferSize];
    int inputBytesRead;
    for (Path blockPath : blockFiles) {
      if (!appFS.exists(blockPath)) {
        throw new RuntimeException("Exception: Missing block " + blockPath);
      }
      DataInputStream inputStream = new DataInputStream(appFS.open(blockPath));
      LOG.debug("Writing block: {}", blockPath);
      try {
        while ((inputBytesRead = inputStream.read(inputBytes)) != -1) {
          outputStream.write(inputBytes, 0, inputBytesRead);
        }
      } finally {
        inputStream.close();
      }
    }
  }

  @VisibleForTesting
  protected void moveFile(Path source, Path destination) throws IOException
  {
    Path src = Path.getPathWithoutSchemeAndAuthority(source);
    Path dst = Path.getPathWithoutSchemeAndAuthority(destination);

    boolean moveSuccessful = false;
    if (!outputFS.exists(dst.getParent())) {
      outputFS.mkdirs(dst.getParent());
    }
    if (outputFS.exists(dst)) {
      outputFS.delete(dst, false);
    }
    moveSuccessful = outputFS.rename(src, dst);

    if (moveSuccessful) {
      LOG.debug("File {} moved successfully to destination folder.", dst);
    } else {
      throw new RuntimeException("Unable to move file from " + src + " to " + dst);
    }
  }

  @Override
  public void committed(long l)
  {
    super.committed(l);
    safelyDeleteBlocks();
    while (!blocksMarkedForDeletion.isEmpty()) {
      blocksSafeToDelete.add(blocksMarkedForDeletion.remove());
    }
  }

  public boolean isDeleteSubFiles()
  {
    return deleteBlocks;
  }

  public void setDeleteSubFiles(boolean deleteBlocks)
  {
    this.deleteBlocks = deleteBlocks;
  }

  public boolean isOverwriteOutputFile()
  {
    return overwriteOutputFile;
  }

  public void setOverwriteOutputFile(boolean overwriteOutputFile)
  {
    this.overwriteOutputFile = overwriteOutputFile;
  }

  public String getFilePath()
  {
    return filePath;
  }

  public void setFilePath(String filePath)
  {
    this.filePath = filePath;
  }

  @Override
  protected void processTuple(FileMetadata fileMetadata)
  {
    enqueueForProcessing(fileMetadata);
  }

  @Override
  protected void processCommittedData(FileMetadata queueInput)
  {
    try {
      mergeFile(queueInput);
    } catch (IOException e) {
      throw new RuntimeException("Unable to merge file: " + queueInput.getFileName(), e);
    }
  }

  private void recoverSkippedListFile() throws IOException
  {
    FSDataOutputStream fsOutput = null;

    Path skippedListFilePath = new Path(skippedListFile);
    // Recovery is required only if the file length is more than what it was at checkpointing stage.
    if (appFS.exists(skippedListFilePath) && appFS.getFileStatus(skippedListFilePath).getLen() > skippedListFileLength) {
      Path partFilePath = new Path(skippedListFile + PART_FILE_EXTENTION);
      FSDataInputStream inputStream = appFS.open(skippedListFilePath);
      byte[] buffer = new byte[bufferSize];
      try {
        fsOutput = appFS.create(partFilePath, true);
        while (inputStream.getPos() < skippedListFileLength) {
          long remainingBytes = skippedListFileLength - inputStream.getPos();
          int bytesToWrite = remainingBytes < bufferSize ? (int) remainingBytes : bufferSize;
          inputStream.read(buffer);
          fsOutput.write(buffer, 0, bytesToWrite);
        }
        FileContext fileContext = FileContext.getFileContext(appFS.getUri());
        LOG.debug("temp file path {}, skipped file path {}", partFilePath.toString(), skippedListFileLength);
        fileContext.rename(partFilePath, skippedListFilePath, Options.Rename.OVERWRITE);
      } finally {
        try {
          if (fsOutput != null) {
            fsOutput.close();
          }
        } finally {
          inputStream.close();
        }
      }
    }
  }

  private FSDataOutputStream getStatsOutputStream() throws IOException
  {
    Path skippedListFilePath = new Path(skippedListFile);
    if (appFS.exists(skippedListFilePath)) {
      return appFS.append(skippedListFilePath);
    }
    return appFS.create(skippedListFilePath);
  }

  public String getBlocksDir()
  {
    return blocksDir;
  }

  public void setBlocksDir(String blocksDir)
  {
    this.blocksDir = blocksDir;
  }

}<|MERGE_RESOLUTION|>--- conflicted
+++ resolved
@@ -119,12 +119,8 @@
   public void teardown()
   {
     super.teardown();
-<<<<<<< HEAD
-    
-=======
     safelyDeleteBlocks();
 
->>>>>>> 000d26ef
     boolean gotException = false;
     try {
       if (appFS != null) {
@@ -173,11 +169,8 @@
     if (outputFS.exists(outputFilePath) && !overwriteOutputFile) {
       LOG.debug("Output file {} already exits and overwrite flag is off. Skipping.", outputFilePath);
       saveSkippedFiles(absolutePath);
-<<<<<<< HEAD
       output.emit(fileMetadata);
-=======
       markBlocksForDeletion(fileMetadata);
->>>>>>> 000d26ef
       return;
     }
 
