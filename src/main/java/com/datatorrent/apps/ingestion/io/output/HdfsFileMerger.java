--- conflicted
+++ resolved
@@ -121,13 +121,8 @@
         return;
       }
     } catch (IOException e) {
-<<<<<<< HEAD
-      LOG.error("Unable to check existance of outputfile or delete it.",e);
-      throw new RuntimeException("Exception during checking of existance of outputfile or deletion of the same.", e);
-=======
       LOG.error("Unable to check existance of outputfile: " + absolutePath);
       throw new RuntimeException("Exception during checking of existance of outputfile.", e);
->>>>>>> 2860d0ac
     }
     
     int numBlocks = iFileMetadata.getNumberOfBlocks();
