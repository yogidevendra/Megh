--- conflicted
+++ resolved
@@ -382,7 +382,6 @@
         <name>dt.application.MessageIngestionApp.operator.MessageReader.prop.brokerSet</name>
         <value>$brokerlist</value>
       </property>
-<<<<<<< HEAD
       <property>
         <name>dt.application.MessageIngestionApp.operator.fileWriter.prop.filePath</name>
         <value>$outputurl</value>
@@ -391,9 +390,6 @@
         <name>dt.application.MessageIngestionApp.operator.fileWriter.prop.maxLength</name>
         <value>67108864</value>
       </property>
-
-=======
->>>>>>> 9141be50
 KAFKA
 fi
 
