--- conflicted
+++ resolved
@@ -52,29 +52,6 @@
 DataTorrent Ingestion Application
 
 Usage:
-<<<<<<< HEAD
-$0 [-f filefilter] [--fastMerge] [--scanInterval scanInterval] [--originalAppId appId] [-w] [--no-recurse] [--name appName] [--compact] [--compactionSize] [--separator] [-e-aes] [-e-pki] [--key key] [-c-gzip] [-c-lzo] [--earliest-offset] [-b bandwidth] [-j IngestionAppPackge] sourceURL(s) destinationURL
-
- -j : IngestionApp package filename
- -f : filter for reading files from input source (default=read all files)
- -b : bandwidth restriction in bytes/sec
- --name : name of the application (has to be unique amongst running apps)
- --no-recurse : disable recursive copy of input data
- --fastMerge : enable fast merge (only for HDFS output)
- --oneTimeCopy : shutdown application once copy is complete
- --scanInterval : directory scan interval in h|m|s format e.g. 10h or 10m or 10s
- --originalAppId : specify original application identifier for restart
- -w : overwrite if file exists in destination directory (default=off)
- --compact : set compaction 
- --compactionSize : compaction size in  MB|GB format e.g. 2048MB or 5GB
- --separator : separator string to be used for file boundaries
- -e-aes : Set encryption to AES
- -e-pki : Set encryption to PKI
- --key : key to be used for encryption
- -c-gzip : set compression to gzip
- -c-lzo : set compression to lzo
- --earliest-offset: consume data from beginning of the queue (Only for Kafka as input)
-=======
 $0 [OPTION]... SOURCEURL... DESTINATIONURL
 
 OPTION:
@@ -131,8 +108,6 @@
 
  -j ingestionAppPackge 
 	IngestionApp package filename
->>>>>>> 72fe40fb
-
 USAGE
 }
 
