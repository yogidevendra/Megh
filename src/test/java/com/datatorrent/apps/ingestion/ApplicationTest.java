/**
 * Copyright (c) 2015 DataTorrent, Inc.
 * All rights reserved.
 */
package com.datatorrent.apps.ingestion;

import java.io.File;
import java.io.IOException;
import java.util.HashSet;

import org.apache.commons.io.FileUtils;
import org.apache.commons.lang3.StringUtils;
import org.apache.hadoop.conf.Configuration;
import org.apache.hadoop.fs.FileStatus;
import org.apache.hadoop.fs.FileSystem;
import org.apache.hadoop.fs.Path;
import org.junit.Assert;
import org.junit.Rule;
import org.junit.Test;
import org.junit.rules.TestWatcher;
import org.junit.runner.Description;
import org.slf4j.Logger;
import org.slf4j.LoggerFactory;

import com.datatorrent.api.Attribute.AttributeMap;
import com.datatorrent.api.Context.DAGContext;
import com.datatorrent.api.LocalMode;
import com.google.common.collect.Sets;

/**
 * Test the DAG declaration in local mode.
 *
 * @author Yogi/Sandeep
 */
public class ApplicationTest
{
  public static class TestMeta extends TestWatcher
  {
    public String dataDirectory;
    public String baseDirectory;
    public String outputDirectory;

    @Override
    protected void starting(org.junit.runner.Description description)
    {
      this.baseDirectory = "target/" + description.getClassName() + "/" + description.getMethodName();
      this.outputDirectory = baseDirectory + "/output";
      this.dataDirectory = baseDirectory + "/data";
    }

    @Override
    protected void finished(Description description)
    {
      try {
        FileUtils.deleteDirectory(new File("target/" + description.getClassName()));
      }
      catch (IOException e) {
        throw new RuntimeException(e);
      }
    }
  }

  @Rule
  public TestMeta testMeta = new TestMeta();

  @Test
  public void testApplication() throws Exception
  {
    LocalMode lma = LocalMode.newInstance();
    Configuration conf = new Configuration(false);
    AttributeMap.DefaultAttributeMap attributeMap = new AttributeMap.DefaultAttributeMap();
    attributeMap.put(DAGContext.APPLICATION_PATH, testMeta.baseDirectory);

    conf.set("dt.operator.FileSplitter.directory", testMeta.dataDirectory);
    conf.set("dt.operator.FileSplitter.scanner.filePatternRegexp", ".*?\\.txt");
<<<<<<< HEAD
    conf.set("dt.operator.FileSplitter.idempotentStorageManager.recoveryPath", testMeta.recoveryDirectory);
    conf.set("dt.operator.FileMerger.prop.outputDir", testMeta.outputDirectory);
    conf.set("dt.operator.FileSplitter.prop.scanIntervalMillis", "100000");
    conf.set("dt.application.Ingestion.attr.CHECKPOINT_WINDOW_COUNT","10");
    conf.set("dt.application.Ingestion.attr.APPLICATION_PATH", testMeta.baseDirectory);
    conf.set("dt.application.Ingestion.attr.DEBUG", "false");
    createFiles(testMeta.dataDirectory, 2,2);
    
    
    
=======

    conf.set("dt.operator.BlockReader.directory", testMeta.dataDirectory);
    conf.set("dt.operator.FileMerger.prop.filePath", testMeta.outputDirectory);

>>>>>>> 7d7cade8
    lma.prepareDAG(new Application(), conf);
    lma.cloneDAG(); // check serialization
    LocalMode.Controller lc = lma.getController();
    lc.setHeartbeatMonitoringEnabled(false);
    lc.runAsync();

    long now = System.currentTimeMillis();

    Path outDir = new Path(testMeta.outputDirectory);
    FileSystem fs = FileSystem.newInstance(outDir.toUri(), new Configuration());
    while (!fs.exists(outDir) && System.currentTimeMillis() - now < 6000) {
      Thread.sleep(500);
      LOG.debug("Waiting for {}", outDir);
    }
    Thread.sleep(1000);
    lc.shutdown();

    Assert.assertTrue("output dir does not exist", fs.exists(outDir));

    FileStatus[] statuses = fs.listStatus(outDir);
    Assert.assertTrue("file does not exist", statuses.length > 0 && fs.isFile(statuses[0].getPath()));

    FileUtils.deleteDirectory(new File("target/com.datatorrent.stram.StramLocalCluster"));
    fs.close();
  }

  private void createFiles(String basePath, int numFiles, int numLines)
  {
    try {
      HashSet<String> allLines = Sets.newHashSet();
      for (int file = 0; file < numFiles; file++) {
        HashSet<String> lines = Sets.newHashSet();
        for (int line = 0; line < numLines; line++) {
          lines.add("f" + file + "l" + line);
        }
        allLines.addAll(lines);
        File txtFile = new File(basePath, "/file" + file + ".txt");
        FileUtils.write(txtFile, StringUtils.join(lines, '\n') + '\n');
      }
    } catch (IOException e) {
      throw new RuntimeException(e);
    }
  }

  
  private static final Logger LOG = LoggerFactory.getLogger(ApplicationTest.class);
}<|MERGE_RESOLUTION|>--- conflicted
+++ resolved
@@ -73,7 +73,6 @@
 
     conf.set("dt.operator.FileSplitter.directory", testMeta.dataDirectory);
     conf.set("dt.operator.FileSplitter.scanner.filePatternRegexp", ".*?\\.txt");
-<<<<<<< HEAD
     conf.set("dt.operator.FileSplitter.idempotentStorageManager.recoveryPath", testMeta.recoveryDirectory);
     conf.set("dt.operator.FileMerger.prop.outputDir", testMeta.outputDirectory);
     conf.set("dt.operator.FileSplitter.prop.scanIntervalMillis", "100000");
@@ -81,15 +80,6 @@
     conf.set("dt.application.Ingestion.attr.APPLICATION_PATH", testMeta.baseDirectory);
     conf.set("dt.application.Ingestion.attr.DEBUG", "false");
     createFiles(testMeta.dataDirectory, 2,2);
-    
-    
-    
-=======
-
-    conf.set("dt.operator.BlockReader.directory", testMeta.dataDirectory);
-    conf.set("dt.operator.FileMerger.prop.filePath", testMeta.outputDirectory);
-
->>>>>>> 7d7cade8
     lma.prepareDAG(new Application(), conf);
     lma.cloneDAG(); // check serialization
     LocalMode.Controller lc = lma.getController();
