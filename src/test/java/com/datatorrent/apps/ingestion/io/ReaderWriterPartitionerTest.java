--- conflicted
+++ resolved
@@ -89,12 +89,7 @@
     Assert.assertTrue(" < min", caught);
   }
 
-<<<<<<< HEAD
-  @Test
-  public void testProcessStatsPartitionCount() //throws InterruptedException
-=======
   public void testProcessStatsPartitionCount() throws InterruptedException
->>>>>>> 403e0700
   {
     PseudoBatchedOperatorStats writerStats = new PseudoBatchedOperatorStats(1);
     writerStats.operatorStats = Lists.newArrayList();
@@ -110,12 +105,7 @@
     Assert.assertEquals("partition count changed", 8, testMeta.partitioner.getPartitionCount());
   }
 
-<<<<<<< HEAD
-  @Test
-  public void testProcessStatsBandwidthControl() //throws InterruptedException
-=======
   public void testProcessStatsBandwidthControl() throws InterruptedException
->>>>>>> 403e0700
   {
     testMeta.partitioner.setMaxReaderThroughput(200);
     PseudoBatchedOperatorStats writerStats = new PseudoBatchedOperatorStats(1);
@@ -156,7 +146,7 @@
   }
 
   @Test
-  public void testDefinePartitions() //throws InterruptedException
+  public void testDefinePartitions() throws InterruptedException
   {
     PseudoBatchedOperatorStats readerStats = new PseudoBatchedOperatorStats(2);
     readerStats.operatorStats = Lists.newArrayList();
@@ -182,7 +172,7 @@
   }
 
   @Test
-  public void testPropertySyncAfterDefinePartitions() //throws InterruptedException
+  public void testPropertySyncAfterDefinePartitions() throws InterruptedException
   {
 
     final BlockReader reader = new BlockReader();
@@ -269,8 +259,6 @@
 
   static class ReaderStats extends Stats.OperatorStats
   {
-
-    private static final long serialVersionUID = -415952010718927226L;
 
     ReaderStats(int backlog, long bytes, long time)
     {
@@ -286,8 +274,6 @@
 
   static class WriterStats extends Stats.OperatorStats
   {
-    private static final long serialVersionUID = -264972848118294936L;
-
     WriterStats(int backlog)
     {
       BasicCounters<MutableLong> bc = new BasicCounters<MutableLong>(MutableLong.class);
