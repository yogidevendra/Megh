package com.datatorrent.apps.ingestion.io.input;

import java.io.File;
import java.io.IOException;
import java.util.ArrayList;
import java.util.HashSet;
import java.util.Set;

import org.apache.commons.io.FileUtils;
import org.apache.commons.lang3.StringUtils;
import org.apache.hadoop.fs.FileContext;
import org.apache.hadoop.fs.Path;
import org.junit.Assert;
import org.junit.Rule;
import org.junit.Test;
import org.junit.rules.TestWatcher;
import org.junit.runner.Description;

import com.datatorrent.api.Attribute;
import com.datatorrent.apps.ingestion.io.input.IngestionFileSplitter.IngestionFileMetaData;
import com.datatorrent.lib.helper.OperatorContextTestHelper;
import com.datatorrent.lib.io.IdempotentStorageManager;
import com.datatorrent.lib.io.block.BlockMetadata.FileBlockMetadata;
import com.datatorrent.lib.testbench.CollectorTestSink;
import com.google.common.collect.Sets;

public class IngestionFileSplitterRecursiveTest
{
<<<<<<< HEAD

  public static class TestRecursiveFileSplitter extends TestWatcher
  {
    public String dataDirectory = null;
    public String recoveryDirectory = null;

    public IngestionFileSplitter fileSplitter;
    public CollectorTestSink<Object> fileMetadataSink;
    public CollectorTestSink<Object> blockMetadataSink;
    public Set<String> filePaths = Sets.newHashSet();

    @Override
    protected void starting(org.junit.runner.Description description)
    {
      String className = description.getClassName();
      this.dataDirectory = "target/" + className + "/" + "data/";
      this.recoveryDirectory = "target/" + className + "/" + "recovery/";

      clean();

      this.fileSplitter = new IngestionFileSplitter();
      RecursiveDirectoryScanner scanner = new RecursiveDirectoryScanner();
      scanner.setFilePatternRegexp(".*[.]txt");
      
      fileSplitter.setDirectory(dataDirectory);
      fileSplitter.setIdempotentStorageManager(new IdempotentStorageManager.NoopIdempotentStorageManager());
      fileSplitter.setup(new OperatorContextTestHelper.TestIdOperatorContext(0, new Attribute.AttributeMap.DefaultAttributeMap()));
      
      ((RecursiveDirectoryScanner)fileSplitter.getScanner()).setRecursiveScan(true);
      
      fileMetadataSink = new CollectorTestSink<Object>();
      fileSplitter.filesMetadataOutput.setSink(fileMetadataSink);

      blockMetadataSink = new CollectorTestSink<Object>();
      fileSplitter.blocksMetadataOutput.setSink(blockMetadataSink);
    }

    private void clean()
    {
      try {
        FileContext.getLocalFSFileContext().delete(new Path(new File(dataDirectory).getAbsolutePath()), true);
      } catch (IOException e) {
        throw new RuntimeException(e);
      }

    }

    @Override
    protected void finished(Description description)
    {
      this.filePaths.clear();
      this.fileSplitter.teardown();
      try {
        FileUtils.deleteDirectory(new File(this.dataDirectory));
        FileUtils.deleteDirectory(new File(this.recoveryDirectory));
      } catch (IOException e) {
        throw new RuntimeException(e);
      }
    }
  }

  @Rule
  public TestRecursiveFileSplitter testRecursiveMeta = new TestRecursiveFileSplitter();

  private static String DIR_1 = "dir1.1";
  private static String DIR_2_1 = "dir2.1";
  private static String DIR_2_2 = "d2.2";
  private static String DIR_2_3 = "dir23";
  private static String DIR_2 = DIR_2_1 + "/" + DIR_2_2 + "/" + DIR_2_3;

  @Test
  public void testRecursiveScanSanity()
  {
    int numFiles = 2;
    int numLines = 5;
    int lineSize = 5;
    int numDirs = 1;
    mkdir(testRecursiveMeta.dataDirectory + DIR_1);
    createFiles(testRecursiveMeta.dataDirectory + DIR_1, 2, 5);

    int blockSize = 10;
    testRecursiveMeta.fileSplitter.setBlockSize(new Long(blockSize));
    testRecursiveMeta.fileSplitter.beginWindow(1);
    testRecursiveMeta.fileSplitter.emitTuples();

    int noOfBlocks = numFiles * (int) Math.ceil(((1.0 * numLines * lineSize) / blockSize));
    Assert.assertEquals("Blocks ", noOfBlocks, testRecursiveMeta.blockMetadataSink.collectedTuples.size());
    Assert.assertEquals("Files ", numDirs + numFiles, testRecursiveMeta.fileMetadataSink.collectedTuples.size());

    @SuppressWarnings({ "unchecked", "rawtypes" })
    ArrayList<IngestionFileMetaData> fileList = (ArrayList) testRecursiveMeta.fileMetadataSink.collectedTuples;
    Assert.assertEquals("Missing entry:", true, hasFileEntry(fileList, "dir1.1/file0.txt"));
    Assert.assertEquals("Missing entry:", true, hasFileEntry(fileList, "dir1.1/file1.txt"));
    Assert.assertEquals("Missing entry:", false, hasFileEntry(fileList, "dir1.1/file2.txt"));
    Assert.assertEquals("Missing entry:", true, hasFileEntry(fileList, "dir1.1")); // No block entry for directory

    @SuppressWarnings({ "unchecked", "rawtypes" })
    ArrayList<FileBlockMetadata> blockList = (ArrayList) testRecursiveMeta.blockMetadataSink.collectedTuples;
    Assert.assertEquals("Missing entry:", false, hasBlockEntry(blockList, "dir1.1"));
    Assert.assertEquals("Missing entry:", true, hasBlockEntry(blockList, "dir1.1/file0.txt"));
  }

  @Test
  public void testRecursiveScanMultiDepth()
  {
    int numFiles = 1;
    int numLines = 6;
    int lineSize = 5;
    int numDirs = 3;
    mkdir(testRecursiveMeta.dataDirectory + DIR_2);
    createFiles(testRecursiveMeta.dataDirectory + DIR_2, 1, 6); // 1 files of 6 lines ( each line is 5 bytes) ==> size =
                                                                // 30

    int blockSize = 10;
    testRecursiveMeta.fileSplitter.setBlockSize(new Long(blockSize));
    testRecursiveMeta.fileSplitter.beginWindow(1);
    testRecursiveMeta.fileSplitter.emitTuples();

    int noOfBlocks = numFiles * (int) Math.ceil(((1.0 * numLines * lineSize) / blockSize));
    Assert.assertEquals("Blocks", noOfBlocks, testRecursiveMeta.blockMetadataSink.collectedTuples.size());
    Assert.assertEquals("Blocks", numDirs + numFiles, testRecursiveMeta.fileMetadataSink.collectedTuples.size());

    @SuppressWarnings({ "unchecked", "rawtypes" })
    ArrayList<IngestionFileMetaData> fileList = (ArrayList) testRecursiveMeta.fileMetadataSink.collectedTuples;
    Assert.assertEquals("Missing entry:", true, hasFileEntry(fileList, DIR_2_1));
    Assert.assertEquals("Missing entry:", true, hasFileEntry(fileList, DIR_2_1 + "/" + DIR_2_2));
    Assert.assertEquals("Missing entry:", true, hasFileEntry(fileList, DIR_2_1 + "/" + DIR_2_2 + "/" + DIR_2_3));
    Assert.assertEquals("Missing entry:", true, hasFileEntry(fileList, DIR_2)); // same as line above.
    Assert.assertEquals("Missing entry:", true, hasFileEntry(fileList, DIR_2 + "/file0.txt"));

    @SuppressWarnings({ "unchecked", "rawtypes" })
    ArrayList<FileBlockMetadata> blockList = (ArrayList) testRecursiveMeta.blockMetadataSink.collectedTuples;
    Assert.assertEquals("Missing entry:", false, hasBlockEntry(blockList, DIR_2_1));
    Assert.assertEquals("Missing entry:", true, hasBlockEntry(blockList, DIR_2 + "/file0.txt"));
  }
  
  @Test
  public void testNonRecursiveScanListing() throws IOException
  {
    String dir = testRecursiveMeta.dataDirectory;
    FileUtils.touch(new File(dir, "1.txt"));
    FileUtils.touch(new File(dir, "2.txt"));
    mkdir(testRecursiveMeta.dataDirectory + DIR_1);
    
    ((RecursiveDirectoryScanner)testRecursiveMeta.fileSplitter.getScanner()).setRecursiveScan(false);
                     
    testRecursiveMeta.fileSplitter.beginWindow(1);
    testRecursiveMeta.fileSplitter.emitTuples();
    @SuppressWarnings({ "unchecked", "rawtypes" })
    ArrayList<IngestionFileMetaData> fileList = (ArrayList) testRecursiveMeta.fileMetadataSink.collectedTuples;
    //Assert.assertEquals("No of file not matching", 0, testRecursiveMeta.blockMetadataSink.collectedTuples.size());
    Assert.assertEquals("Missing entry:", false, hasFileEntry(fileList, DIR_1));
    Assert.assertEquals("Missing entry:", true, hasFileEntry(fileList, "1.txt"));
    Assert.assertEquals("Missing entry:", true, hasFileEntry(fileList, "2.txt"));
  }
  
  @Test
  public void testNonRecursiveScan()
  {
    int numFiles = 1;
    int numLines = 6;
    ((RecursiveDirectoryScanner)testRecursiveMeta.fileSplitter.getScanner()).setRecursiveScan(false);
    mkdir(testRecursiveMeta.dataDirectory + DIR_2);
    createFiles(testRecursiveMeta.dataDirectory + DIR_2, numFiles, numLines); // 1 files of 6 lines ( each line is 5 bytes) ==> size =
                     
    int blockSize = 10;
    testRecursiveMeta.fileSplitter.setBlockSize(new Long(blockSize));
    testRecursiveMeta.fileSplitter.beginWindow(1);
    testRecursiveMeta.fileSplitter.emitTuples();
    Assert.assertEquals("No of file not matching", 0, testRecursiveMeta.blockMetadataSink.collectedTuples.size());
    
  }
  

  @Test
  public void testRecursiveScanZeroFileSize()
  {
    mkdir(testRecursiveMeta.dataDirectory + DIR_1);
    try {
      FileUtils.touch(new File(testRecursiveMeta.dataDirectory + DIR_1 + "/zero.txt"));
    } catch (IOException e) {
      throw new RuntimeException("Unable to create zero size file.");
    }
    int blockSize = 10;
    testRecursiveMeta.fileSplitter.setBlockSize(new Long(blockSize));
    testRecursiveMeta.fileSplitter.beginWindow(1);
    testRecursiveMeta.fileSplitter.emitTuples();

    Assert.assertEquals("Blocks", 0, testRecursiveMeta.blockMetadataSink.collectedTuples.size());
    Assert.assertEquals("Blocks", 2, testRecursiveMeta.fileMetadataSink.collectedTuples.size());

    @SuppressWarnings({ "unchecked", "rawtypes" })
    ArrayList<IngestionFileMetaData> list = (ArrayList) testRecursiveMeta.fileMetadataSink.collectedTuples;
    Assert.assertEquals("Directory entry mismatch", 0, list.get(0).getFileLength());
    Assert.assertEquals("Directory entry mismatch", true, list.get(0).isDirectory());
    Assert.assertEquals("Directory name mismatch", DIR_1, list.get(0).getRelativePath());
    Assert.assertEquals("Zero file entry mismatch", 0, list.get(1).getFileLength());
    Assert.assertEquals("Zero file entry mismatch", false, list.get(1).isDirectory());
    Assert.assertEquals("Directory name mismatch", DIR_1 + "/zero.txt", list.get(1).getRelativePath());

    Assert.assertEquals("Missing entry:", true, hasFileEntry(list, "dir1.1/zero.txt"));
    Assert.assertEquals("Missing entry:", true, hasFileEntry(list, "dir1.1"));
  }

  @Test
  public void testRecursiveScanMultiInput()
  {
    int numFiles = 3;
    int numLines = 6;
    int lineSize = 5;
    int numDirs = 4;
    mkdir(testRecursiveMeta.dataDirectory + DIR_1);
    mkdir(testRecursiveMeta.dataDirectory + DIR_2);
    createFiles(testRecursiveMeta.dataDirectory + DIR_1, 2, 6); // 2 files of size 30 bytes each.
    createFiles(testRecursiveMeta.dataDirectory + DIR_2, 1, 6); // 1 files of 6 lines ( each line is 5 bytes)==>size =30

    String inputDir = testRecursiveMeta.dataDirectory + "/" + DIR_1 + "," + testRecursiveMeta.dataDirectory + "/" + DIR_2_1;
    System.out.println("Setting input directory: " + inputDir);
    testRecursiveMeta.fileSplitter.setDirectory(inputDir);// pass two directories.

    int blockSize = 10;
    testRecursiveMeta.fileSplitter.setBlockSize(new Long(blockSize));
    testRecursiveMeta.fileSplitter.beginWindow(1);
    testRecursiveMeta.fileSplitter.emitTuples();

    int noOfBlocks = numFiles * (int) Math.ceil(((1.0 * numLines * lineSize) / blockSize));
    Assert.assertEquals("Blocks", noOfBlocks, testRecursiveMeta.blockMetadataSink.collectedTuples.size());
    Assert.assertEquals("Blocks", numDirs + numFiles, testRecursiveMeta.fileMetadataSink.collectedTuples.size());

    @SuppressWarnings({ "unchecked", "rawtypes" })
    ArrayList<IngestionFileMetaData> fileList = (ArrayList) testRecursiveMeta.fileMetadataSink.collectedTuples;

    // For DIR_1
    Assert.assertEquals("Missing entry:", true, hasFileEntry(fileList, DIR_1));
    Assert.assertEquals("Missing entry:", true, hasFileEntry(fileList, DIR_1 + "/file0.txt"));
    Assert.assertEquals("Missing entry:", true, hasFileEntry(fileList, DIR_1 + "/file1.txt"));

    // For DIR_2
    Assert.assertEquals("Missing entry:", true, hasFileEntry(fileList, DIR_2_1));
    Assert.assertEquals("Missing entry:", true, hasFileEntry(fileList, DIR_2_1 + "/" + DIR_2_2));
    Assert.assertEquals("Missing entry:", true, hasFileEntry(fileList, DIR_2_1 + "/" + DIR_2_2 + "/" + DIR_2_3));
    Assert.assertEquals("Missing entry:", true, hasFileEntry(fileList, DIR_2 + "/file0.txt"));

    @SuppressWarnings({ "unchecked", "rawtypes" })
    ArrayList<FileBlockMetadata> blockList = (ArrayList) testRecursiveMeta.blockMetadataSink.collectedTuples;
    Assert.assertEquals("Missing entry:", false, hasBlockEntry(blockList, DIR_1));
    Assert.assertEquals("Missing entry:", true, hasBlockEntry(blockList, DIR_1 + "/file0.txt"));
    Assert.assertEquals("Missing entry:", true, hasBlockEntry(blockList, DIR_1 + "/file1.txt"));
    Assert.assertEquals("Missing entry:", false, hasBlockEntry(blockList, DIR_2_1));
    Assert.assertEquals("Missing entry:", true, hasBlockEntry(blockList, DIR_2 + "/file0.txt"));
  }

  private boolean hasFileEntry(ArrayList<IngestionFileMetaData> list, String fileName)
  {
    for (IngestionFileMetaData fm : list) {
      if (fm.getRelativePath().compareTo(fileName) == 0) {
        return true;
      }
    }
    return false;
  }

  private boolean hasBlockEntry(ArrayList<FileBlockMetadata> list, String fileName)
  {
    for (FileBlockMetadata fm : list) {
      System.out.println(fm.getFilePath());
      if (fm.getFilePath().endsWith(fileName)) {
        return true;
      }
    }
    return false;
  }

  public void mkdir(String dir)
  {
    new File(dir).mkdirs();
  }

  private void createFiles(String basePath, int numFiles, int numLines)
  {
    try {

      HashSet<String> allLines = Sets.newHashSet();
      for (int file = 0; file < numFiles; file++) {
        HashSet<String> lines = Sets.newHashSet();
        for (int line = 0; line < numLines; line++) {
          lines.add("f" + file + "l" + line);
        }
        allLines.addAll(lines);
        File created = new File(basePath, "/file" + file + ".txt");
        testRecursiveMeta.filePaths.add("file:" + created.getAbsolutePath());
        FileUtils.write(created, StringUtils.join(lines, '\n') + '\n');
      }
    } catch (IOException e) {
      throw new RuntimeException(e);
    }
  }
=======
//
//  public static class TestRecursiveFileSplitter extends TestWatcher
//  {
//    public String dataDirectory = null;
//    public String recoveryDirectory = null;
//
//    public IngestionFileSplitter fileSplitter;
//    public CollectorTestSink<Object> fileMetadataSink;
//    public CollectorTestSink<Object> blockMetadataSink;
//    public Set<String> filePaths = Sets.newHashSet();
//
//    @Override
//    protected void starting(org.junit.runner.Description description)
//    {
//      String className = description.getClassName();
//      this.dataDirectory = "target/" + className + "/" + "data/";
//      this.recoveryDirectory = "target/" + className + "/" + "recovery/";
//
//      clean();
//
//      this.fileSplitter = new IngestionFileSplitter();
//      RecursiveDirectoryScanner scanner = new RecursiveDirectoryScanner();
//      scanner.setFilePatternRegexp(".*[.]txt");
//
//      fileSplitter.setDirectory(dataDirectory);
//      fileSplitter.setIdempotentStorageManager(new IdempotentStorageManager.NoopIdempotentStorageManager());
//      fileSplitter.setup(new OperatorContextTestHelper.TestIdOperatorContext(0, new Attribute.AttributeMap.DefaultAttributeMap()));
//
//      ((RecursiveDirectoryScanner)fileSplitter.getScanner()).setRecursiveScan(true);
//
//      fileMetadataSink = new CollectorTestSink<Object>();
//      fileSplitter.filesMetadataOutput.setSink(fileMetadataSink);
//
//      blockMetadataSink = new CollectorTestSink<Object>();
//      fileSplitter.blocksMetadataOutput.setSink(blockMetadataSink);
//    }
//
//    private void clean()
//    {
//      try {
//        FileContext.getLocalFSFileContext().delete(new Path(new File(dataDirectory).getAbsolutePath()), true);
//      } catch (IOException e) {
//        throw new RuntimeException(e);
//      }
//
//    }
//
//    @Override
//    protected void finished(Description description)
//    {
//      this.filePaths.clear();
//      this.fileSplitter.teardown();
//      try {
//        FileUtils.deleteDirectory(new File(this.dataDirectory));
//        FileUtils.deleteDirectory(new File(this.recoveryDirectory));
//      } catch (IOException e) {
//        throw new RuntimeException(e);
//      }
//    }
//  }
//
//  @Rule
//  public TestRecursiveFileSplitter testRecursiveMeta = new TestRecursiveFileSplitter();
//
//  private static String DIR_1 = "dir1.1";
//  private static String DIR_2_1 = "dir2.1";
//  private static String DIR_2_2 = "d2.2";
//  private static String DIR_2_3 = "dir23";
//  private static String DIR_2 = DIR_2_1 + "/" + DIR_2_2 + "/" + DIR_2_3;
//
//  @Test
//  public void testRecursiveScanSanity()
//  {
//    int numFiles = 2;
//    int numLines = 5;
//    int lineSize = 5;
//    int numDirs = 1;
//    mkdir(testRecursiveMeta.dataDirectory + DIR_1);
//    createFiles(testRecursiveMeta.dataDirectory + DIR_1, 2, 5);
//
//    int blockSize = 10;
//    testRecursiveMeta.fileSplitter.setBlockSize(new Long(blockSize));
//    testRecursiveMeta.fileSplitter.beginWindow(1);
//    testRecursiveMeta.fileSplitter.emitTuples();
//
//    int noOfBlocks = numFiles * (int) Math.ceil(((1.0 * numLines * lineSize) / blockSize));
//    Assert.assertEquals("Blocks ", noOfBlocks, testRecursiveMeta.blockMetadataSink.collectedTuples.size());
//    Assert.assertEquals("Files ", numDirs + numFiles, testRecursiveMeta.fileMetadataSink.collectedTuples.size());
//
//    @SuppressWarnings({ "unchecked", "rawtypes" })
//    ArrayList<IngestionFileMetaData> fileList = (ArrayList) testRecursiveMeta.fileMetadataSink.collectedTuples;
//    Assert.assertEquals("Missing entry:", true, hasFileEntry(fileList, "dir1.1/file0.txt"));
//    Assert.assertEquals("Missing entry:", true, hasFileEntry(fileList, "dir1.1/file1.txt"));
//    Assert.assertEquals("Missing entry:", false, hasFileEntry(fileList, "dir1.1/file2.txt"));
//    Assert.assertEquals("Missing entry:", true, hasFileEntry(fileList, "dir1.1")); // No block entry for directory
//
//    @SuppressWarnings({ "unchecked", "rawtypes" })
//    ArrayList<FileBlockMetadata> blockList = (ArrayList) testRecursiveMeta.blockMetadataSink.collectedTuples;
//    Assert.assertEquals("Missing entry:", false, hasBlockEntry(blockList, "dir1.1"));
//    Assert.assertEquals("Missing entry:", true, hasBlockEntry(blockList, "dir1.1/file0.txt"));
//  }
//
//  @Test
//  public void testRecursiveScanMultiDepth()
//  {
//    int numFiles = 1;
//    int numLines = 6;
//    int lineSize = 5;
//    int numDirs = 3;
//    mkdir(testRecursiveMeta.dataDirectory + DIR_2);
//    createFiles(testRecursiveMeta.dataDirectory + DIR_2, 1, 6); // 1 files of 6 lines ( each line is 5 bytes) ==> size =
//                                                                // 30
//
//    int blockSize = 10;
//    testRecursiveMeta.fileSplitter.setBlockSize(new Long(blockSize));
//    testRecursiveMeta.fileSplitter.beginWindow(1);
//    testRecursiveMeta.fileSplitter.emitTuples();
//
//    int noOfBlocks = numFiles * (int) Math.ceil(((1.0 * numLines * lineSize) / blockSize));
//    Assert.assertEquals("Blocks", noOfBlocks, testRecursiveMeta.blockMetadataSink.collectedTuples.size());
//    Assert.assertEquals("Blocks", numDirs + numFiles, testRecursiveMeta.fileMetadataSink.collectedTuples.size());
//
//    @SuppressWarnings({ "unchecked", "rawtypes" })
//    ArrayList<IngestionFileMetaData> fileList = (ArrayList) testRecursiveMeta.fileMetadataSink.collectedTuples;
//    Assert.assertEquals("Missing entry:", true, hasFileEntry(fileList, DIR_2_1));
//    Assert.assertEquals("Missing entry:", true, hasFileEntry(fileList, DIR_2_1 + "/" + DIR_2_2));
//    Assert.assertEquals("Missing entry:", true, hasFileEntry(fileList, DIR_2_1 + "/" + DIR_2_2 + "/" + DIR_2_3));
//    Assert.assertEquals("Missing entry:", true, hasFileEntry(fileList, DIR_2)); // same as line above.
//    Assert.assertEquals("Missing entry:", true, hasFileEntry(fileList, DIR_2 + "/file0.txt"));
//
//    @SuppressWarnings({ "unchecked", "rawtypes" })
//    ArrayList<FileBlockMetadata> blockList = (ArrayList) testRecursiveMeta.blockMetadataSink.collectedTuples;
//    Assert.assertEquals("Missing entry:", false, hasBlockEntry(blockList, DIR_2_1));
//    Assert.assertEquals("Missing entry:", true, hasBlockEntry(blockList, DIR_2 + "/file0.txt"));
//  }
//
//  @Test
//  public void testNonRecursiveScanListing() throws IOException
//  {
//    String dir = testRecursiveMeta.dataDirectory;
//    FileUtils.touch(new File(dir, "1.txt"));
//    FileUtils.touch(new File(dir, "2.txt"));
//    mkdir(testRecursiveMeta.dataDirectory + DIR_1);
//
//    ((RecursiveDirectoryScanner)testRecursiveMeta.fileSplitter.getScanner()).setRecursiveScan(false);
//
//    testRecursiveMeta.fileSplitter.beginWindow(1);
//    testRecursiveMeta.fileSplitter.emitTuples();
//    ArrayList<IngestionFileMetaData> fileList = (ArrayList) testRecursiveMeta.fileMetadataSink.collectedTuples;
//    //Assert.assertEquals("No of file not matching", 0, testRecursiveMeta.blockMetadataSink.collectedTuples.size());
//    Assert.assertEquals("Missing entry:", false, hasFileEntry(fileList, DIR_1));
//    Assert.assertEquals("Missing entry:", true, hasFileEntry(fileList, "1.txt"));
//    Assert.assertEquals("Missing entry:", true, hasFileEntry(fileList, "2.txt"));
//  }
//
//  @Test
//  public void testNonRecursiveScan()
//  {
//    int numFiles = 1;
//    int numLines = 6;
//    ((RecursiveDirectoryScanner)testRecursiveMeta.fileSplitter.getScanner()).setRecursiveScan(false);
//    mkdir(testRecursiveMeta.dataDirectory + DIR_2);
//    createFiles(testRecursiveMeta.dataDirectory + DIR_2, numFiles, numLines); // 1 files of 6 lines ( each line is 5 bytes) ==> size =
//
//    int blockSize = 10;
//    testRecursiveMeta.fileSplitter.setBlockSize(new Long(blockSize));
//    testRecursiveMeta.fileSplitter.beginWindow(1);
//    testRecursiveMeta.fileSplitter.emitTuples();
//    Assert.assertEquals("No of file not matching", 0, testRecursiveMeta.blockMetadataSink.collectedTuples.size());
//
//  }
//
//
//  @Test
//  public void testRecursiveScanZeroFileSize()
//  {
//    mkdir(testRecursiveMeta.dataDirectory + DIR_1);
//    try {
//      FileUtils.touch(new File(testRecursiveMeta.dataDirectory + DIR_1 + "/zero.txt"));
//    } catch (IOException e) {
//      throw new RuntimeException("Unable to create zero size file.");
//    }
//    int blockSize = 10;
//    testRecursiveMeta.fileSplitter.setBlockSize(new Long(blockSize));
//    testRecursiveMeta.fileSplitter.beginWindow(1);
//    testRecursiveMeta.fileSplitter.emitTuples();
//
//    Assert.assertEquals("Blocks", 0, testRecursiveMeta.blockMetadataSink.collectedTuples.size());
//    Assert.assertEquals("Blocks", 2, testRecursiveMeta.fileMetadataSink.collectedTuples.size());
//
//    @SuppressWarnings({ "unchecked", "rawtypes" })
//    ArrayList<IngestionFileMetaData> list = (ArrayList) testRecursiveMeta.fileMetadataSink.collectedTuples;
//    Assert.assertEquals("Directory entry mismatch", 0, list.get(0).getFileLength());
//    Assert.assertEquals("Directory entry mismatch", true, list.get(0).isDirectory());
//    Assert.assertEquals("Directory name mismatch", DIR_1, list.get(0).getRelativePath());
//    Assert.assertEquals("Zero file entry mismatch", 0, list.get(1).getFileLength());
//    Assert.assertEquals("Zero file entry mismatch", false, list.get(1).isDirectory());
//    Assert.assertEquals("Directory name mismatch", DIR_1 + "/zero.txt", list.get(1).getRelativePath());
//
//    Assert.assertEquals("Missing entry:", true, hasFileEntry(list, "dir1.1/zero.txt"));
//    Assert.assertEquals("Missing entry:", true, hasFileEntry(list, "dir1.1"));
//  }
//
//  @Test
//  public void testRecursiveScanMultiInput()
//  {
//    int numFiles = 3;
//    int numLines = 6;
//    int lineSize = 5;
//    int numDirs = 4;
//    mkdir(testRecursiveMeta.dataDirectory + DIR_1);
//    mkdir(testRecursiveMeta.dataDirectory + DIR_2);
//    createFiles(testRecursiveMeta.dataDirectory + DIR_1, 2, 6); // 2 files of size 30 bytes each.
//    createFiles(testRecursiveMeta.dataDirectory + DIR_2, 1, 6); // 1 files of 6 lines ( each line is 5 bytes)==>size =30
//
//    String inputDir = testRecursiveMeta.dataDirectory + "/" + DIR_1 + "," + testRecursiveMeta.dataDirectory + "/" + DIR_2_1;
//    System.out.println("Setting input directory: " + inputDir);
//    testRecursiveMeta.fileSplitter.setDirectory(inputDir);// pass two directories.
//
//    int blockSize = 10;
//    testRecursiveMeta.fileSplitter.setBlockSize(new Long(blockSize));
//    testRecursiveMeta.fileSplitter.beginWindow(1);
//    testRecursiveMeta.fileSplitter.emitTuples();
//
//    int noOfBlocks = numFiles * (int) Math.ceil(((1.0 * numLines * lineSize) / blockSize));
//    Assert.assertEquals("Blocks", noOfBlocks, testRecursiveMeta.blockMetadataSink.collectedTuples.size());
//    Assert.assertEquals("Blocks", numDirs + numFiles, testRecursiveMeta.fileMetadataSink.collectedTuples.size());
//
//    @SuppressWarnings({ "unchecked", "rawtypes" })
//    ArrayList<IngestionFileMetaData> fileList = (ArrayList) testRecursiveMeta.fileMetadataSink.collectedTuples;
//
//    // For DIR_1
//    Assert.assertEquals("Missing entry:", true, hasFileEntry(fileList, DIR_1));
//    Assert.assertEquals("Missing entry:", true, hasFileEntry(fileList, DIR_1 + "/file0.txt"));
//    Assert.assertEquals("Missing entry:", true, hasFileEntry(fileList, DIR_1 + "/file1.txt"));
//
//    // For DIR_2
//    Assert.assertEquals("Missing entry:", true, hasFileEntry(fileList, DIR_2_1));
//    Assert.assertEquals("Missing entry:", true, hasFileEntry(fileList, DIR_2_1 + "/" + DIR_2_2));
//    Assert.assertEquals("Missing entry:", true, hasFileEntry(fileList, DIR_2_1 + "/" + DIR_2_2 + "/" + DIR_2_3));
//    Assert.assertEquals("Missing entry:", true, hasFileEntry(fileList, DIR_2 + "/file0.txt"));
//
//    @SuppressWarnings({ "unchecked", "rawtypes" })
//    ArrayList<FileBlockMetadata> blockList = (ArrayList) testRecursiveMeta.blockMetadataSink.collectedTuples;
//    Assert.assertEquals("Missing entry:", false, hasBlockEntry(blockList, DIR_1));
//    Assert.assertEquals("Missing entry:", true, hasBlockEntry(blockList, DIR_1 + "/file0.txt"));
//    Assert.assertEquals("Missing entry:", true, hasBlockEntry(blockList, DIR_1 + "/file1.txt"));
//    Assert.assertEquals("Missing entry:", false, hasBlockEntry(blockList, DIR_2_1));
//    Assert.assertEquals("Missing entry:", true, hasBlockEntry(blockList, DIR_2 + "/file0.txt"));
//  }
//
//  private boolean hasFileEntry(ArrayList<IngestionFileMetaData> list, String fileName)
//  {
//    for (IngestionFileMetaData fm : list) {
//      if (fm.getRelativePath().compareTo(fileName) == 0) {
//        return true;
//      }
//    }
//    return false;
//  }
//
//  private boolean hasBlockEntry(ArrayList<FileBlockMetadata> list, String fileName)
//  {
//    for (FileBlockMetadata fm : list) {
//      System.out.println(fm.getFilePath());
//      if (fm.getFilePath().endsWith(fileName)) {
//        return true;
//      }
//    }
//    return false;
//  }
//
//  public void mkdir(String dir)
//  {
//    new File(dir).mkdirs();
//  }
//
//  private void createFiles(String basePath, int numFiles, int numLines)
//  {
//    try {
//
//      HashSet<String> allLines = Sets.newHashSet();
//      for (int file = 0; file < numFiles; file++) {
//        HashSet<String> lines = Sets.newHashSet();
//        for (int line = 0; line < numLines; line++) {
//          lines.add("f" + file + "l" + line);
//        }
//        allLines.addAll(lines);
//        File created = new File(basePath, "/file" + file + ".txt");
//        testRecursiveMeta.filePaths.add("file:" + created.getAbsolutePath());
//        FileUtils.write(created, StringUtils.join(lines, '\n') + '\n');
//      }
//    } catch (IOException e) {
//      throw new RuntimeException(e);
//    }
//  }
>>>>>>> 403e0700

}<|MERGE_RESOLUTION|>--- conflicted
+++ resolved
@@ -26,305 +26,6 @@
 
 public class IngestionFileSplitterRecursiveTest
 {
-<<<<<<< HEAD
-
-  public static class TestRecursiveFileSplitter extends TestWatcher
-  {
-    public String dataDirectory = null;
-    public String recoveryDirectory = null;
-
-    public IngestionFileSplitter fileSplitter;
-    public CollectorTestSink<Object> fileMetadataSink;
-    public CollectorTestSink<Object> blockMetadataSink;
-    public Set<String> filePaths = Sets.newHashSet();
-
-    @Override
-    protected void starting(org.junit.runner.Description description)
-    {
-      String className = description.getClassName();
-      this.dataDirectory = "target/" + className + "/" + "data/";
-      this.recoveryDirectory = "target/" + className + "/" + "recovery/";
-
-      clean();
-
-      this.fileSplitter = new IngestionFileSplitter();
-      RecursiveDirectoryScanner scanner = new RecursiveDirectoryScanner();
-      scanner.setFilePatternRegexp(".*[.]txt");
-      
-      fileSplitter.setDirectory(dataDirectory);
-      fileSplitter.setIdempotentStorageManager(new IdempotentStorageManager.NoopIdempotentStorageManager());
-      fileSplitter.setup(new OperatorContextTestHelper.TestIdOperatorContext(0, new Attribute.AttributeMap.DefaultAttributeMap()));
-      
-      ((RecursiveDirectoryScanner)fileSplitter.getScanner()).setRecursiveScan(true);
-      
-      fileMetadataSink = new CollectorTestSink<Object>();
-      fileSplitter.filesMetadataOutput.setSink(fileMetadataSink);
-
-      blockMetadataSink = new CollectorTestSink<Object>();
-      fileSplitter.blocksMetadataOutput.setSink(blockMetadataSink);
-    }
-
-    private void clean()
-    {
-      try {
-        FileContext.getLocalFSFileContext().delete(new Path(new File(dataDirectory).getAbsolutePath()), true);
-      } catch (IOException e) {
-        throw new RuntimeException(e);
-      }
-
-    }
-
-    @Override
-    protected void finished(Description description)
-    {
-      this.filePaths.clear();
-      this.fileSplitter.teardown();
-      try {
-        FileUtils.deleteDirectory(new File(this.dataDirectory));
-        FileUtils.deleteDirectory(new File(this.recoveryDirectory));
-      } catch (IOException e) {
-        throw new RuntimeException(e);
-      }
-    }
-  }
-
-  @Rule
-  public TestRecursiveFileSplitter testRecursiveMeta = new TestRecursiveFileSplitter();
-
-  private static String DIR_1 = "dir1.1";
-  private static String DIR_2_1 = "dir2.1";
-  private static String DIR_2_2 = "d2.2";
-  private static String DIR_2_3 = "dir23";
-  private static String DIR_2 = DIR_2_1 + "/" + DIR_2_2 + "/" + DIR_2_3;
-
-  @Test
-  public void testRecursiveScanSanity()
-  {
-    int numFiles = 2;
-    int numLines = 5;
-    int lineSize = 5;
-    int numDirs = 1;
-    mkdir(testRecursiveMeta.dataDirectory + DIR_1);
-    createFiles(testRecursiveMeta.dataDirectory + DIR_1, 2, 5);
-
-    int blockSize = 10;
-    testRecursiveMeta.fileSplitter.setBlockSize(new Long(blockSize));
-    testRecursiveMeta.fileSplitter.beginWindow(1);
-    testRecursiveMeta.fileSplitter.emitTuples();
-
-    int noOfBlocks = numFiles * (int) Math.ceil(((1.0 * numLines * lineSize) / blockSize));
-    Assert.assertEquals("Blocks ", noOfBlocks, testRecursiveMeta.blockMetadataSink.collectedTuples.size());
-    Assert.assertEquals("Files ", numDirs + numFiles, testRecursiveMeta.fileMetadataSink.collectedTuples.size());
-
-    @SuppressWarnings({ "unchecked", "rawtypes" })
-    ArrayList<IngestionFileMetaData> fileList = (ArrayList) testRecursiveMeta.fileMetadataSink.collectedTuples;
-    Assert.assertEquals("Missing entry:", true, hasFileEntry(fileList, "dir1.1/file0.txt"));
-    Assert.assertEquals("Missing entry:", true, hasFileEntry(fileList, "dir1.1/file1.txt"));
-    Assert.assertEquals("Missing entry:", false, hasFileEntry(fileList, "dir1.1/file2.txt"));
-    Assert.assertEquals("Missing entry:", true, hasFileEntry(fileList, "dir1.1")); // No block entry for directory
-
-    @SuppressWarnings({ "unchecked", "rawtypes" })
-    ArrayList<FileBlockMetadata> blockList = (ArrayList) testRecursiveMeta.blockMetadataSink.collectedTuples;
-    Assert.assertEquals("Missing entry:", false, hasBlockEntry(blockList, "dir1.1"));
-    Assert.assertEquals("Missing entry:", true, hasBlockEntry(blockList, "dir1.1/file0.txt"));
-  }
-
-  @Test
-  public void testRecursiveScanMultiDepth()
-  {
-    int numFiles = 1;
-    int numLines = 6;
-    int lineSize = 5;
-    int numDirs = 3;
-    mkdir(testRecursiveMeta.dataDirectory + DIR_2);
-    createFiles(testRecursiveMeta.dataDirectory + DIR_2, 1, 6); // 1 files of 6 lines ( each line is 5 bytes) ==> size =
-                                                                // 30
-
-    int blockSize = 10;
-    testRecursiveMeta.fileSplitter.setBlockSize(new Long(blockSize));
-    testRecursiveMeta.fileSplitter.beginWindow(1);
-    testRecursiveMeta.fileSplitter.emitTuples();
-
-    int noOfBlocks = numFiles * (int) Math.ceil(((1.0 * numLines * lineSize) / blockSize));
-    Assert.assertEquals("Blocks", noOfBlocks, testRecursiveMeta.blockMetadataSink.collectedTuples.size());
-    Assert.assertEquals("Blocks", numDirs + numFiles, testRecursiveMeta.fileMetadataSink.collectedTuples.size());
-
-    @SuppressWarnings({ "unchecked", "rawtypes" })
-    ArrayList<IngestionFileMetaData> fileList = (ArrayList) testRecursiveMeta.fileMetadataSink.collectedTuples;
-    Assert.assertEquals("Missing entry:", true, hasFileEntry(fileList, DIR_2_1));
-    Assert.assertEquals("Missing entry:", true, hasFileEntry(fileList, DIR_2_1 + "/" + DIR_2_2));
-    Assert.assertEquals("Missing entry:", true, hasFileEntry(fileList, DIR_2_1 + "/" + DIR_2_2 + "/" + DIR_2_3));
-    Assert.assertEquals("Missing entry:", true, hasFileEntry(fileList, DIR_2)); // same as line above.
-    Assert.assertEquals("Missing entry:", true, hasFileEntry(fileList, DIR_2 + "/file0.txt"));
-
-    @SuppressWarnings({ "unchecked", "rawtypes" })
-    ArrayList<FileBlockMetadata> blockList = (ArrayList) testRecursiveMeta.blockMetadataSink.collectedTuples;
-    Assert.assertEquals("Missing entry:", false, hasBlockEntry(blockList, DIR_2_1));
-    Assert.assertEquals("Missing entry:", true, hasBlockEntry(blockList, DIR_2 + "/file0.txt"));
-  }
-  
-  @Test
-  public void testNonRecursiveScanListing() throws IOException
-  {
-    String dir = testRecursiveMeta.dataDirectory;
-    FileUtils.touch(new File(dir, "1.txt"));
-    FileUtils.touch(new File(dir, "2.txt"));
-    mkdir(testRecursiveMeta.dataDirectory + DIR_1);
-    
-    ((RecursiveDirectoryScanner)testRecursiveMeta.fileSplitter.getScanner()).setRecursiveScan(false);
-                     
-    testRecursiveMeta.fileSplitter.beginWindow(1);
-    testRecursiveMeta.fileSplitter.emitTuples();
-    @SuppressWarnings({ "unchecked", "rawtypes" })
-    ArrayList<IngestionFileMetaData> fileList = (ArrayList) testRecursiveMeta.fileMetadataSink.collectedTuples;
-    //Assert.assertEquals("No of file not matching", 0, testRecursiveMeta.blockMetadataSink.collectedTuples.size());
-    Assert.assertEquals("Missing entry:", false, hasFileEntry(fileList, DIR_1));
-    Assert.assertEquals("Missing entry:", true, hasFileEntry(fileList, "1.txt"));
-    Assert.assertEquals("Missing entry:", true, hasFileEntry(fileList, "2.txt"));
-  }
-  
-  @Test
-  public void testNonRecursiveScan()
-  {
-    int numFiles = 1;
-    int numLines = 6;
-    ((RecursiveDirectoryScanner)testRecursiveMeta.fileSplitter.getScanner()).setRecursiveScan(false);
-    mkdir(testRecursiveMeta.dataDirectory + DIR_2);
-    createFiles(testRecursiveMeta.dataDirectory + DIR_2, numFiles, numLines); // 1 files of 6 lines ( each line is 5 bytes) ==> size =
-                     
-    int blockSize = 10;
-    testRecursiveMeta.fileSplitter.setBlockSize(new Long(blockSize));
-    testRecursiveMeta.fileSplitter.beginWindow(1);
-    testRecursiveMeta.fileSplitter.emitTuples();
-    Assert.assertEquals("No of file not matching", 0, testRecursiveMeta.blockMetadataSink.collectedTuples.size());
-    
-  }
-  
-
-  @Test
-  public void testRecursiveScanZeroFileSize()
-  {
-    mkdir(testRecursiveMeta.dataDirectory + DIR_1);
-    try {
-      FileUtils.touch(new File(testRecursiveMeta.dataDirectory + DIR_1 + "/zero.txt"));
-    } catch (IOException e) {
-      throw new RuntimeException("Unable to create zero size file.");
-    }
-    int blockSize = 10;
-    testRecursiveMeta.fileSplitter.setBlockSize(new Long(blockSize));
-    testRecursiveMeta.fileSplitter.beginWindow(1);
-    testRecursiveMeta.fileSplitter.emitTuples();
-
-    Assert.assertEquals("Blocks", 0, testRecursiveMeta.blockMetadataSink.collectedTuples.size());
-    Assert.assertEquals("Blocks", 2, testRecursiveMeta.fileMetadataSink.collectedTuples.size());
-
-    @SuppressWarnings({ "unchecked", "rawtypes" })
-    ArrayList<IngestionFileMetaData> list = (ArrayList) testRecursiveMeta.fileMetadataSink.collectedTuples;
-    Assert.assertEquals("Directory entry mismatch", 0, list.get(0).getFileLength());
-    Assert.assertEquals("Directory entry mismatch", true, list.get(0).isDirectory());
-    Assert.assertEquals("Directory name mismatch", DIR_1, list.get(0).getRelativePath());
-    Assert.assertEquals("Zero file entry mismatch", 0, list.get(1).getFileLength());
-    Assert.assertEquals("Zero file entry mismatch", false, list.get(1).isDirectory());
-    Assert.assertEquals("Directory name mismatch", DIR_1 + "/zero.txt", list.get(1).getRelativePath());
-
-    Assert.assertEquals("Missing entry:", true, hasFileEntry(list, "dir1.1/zero.txt"));
-    Assert.assertEquals("Missing entry:", true, hasFileEntry(list, "dir1.1"));
-  }
-
-  @Test
-  public void testRecursiveScanMultiInput()
-  {
-    int numFiles = 3;
-    int numLines = 6;
-    int lineSize = 5;
-    int numDirs = 4;
-    mkdir(testRecursiveMeta.dataDirectory + DIR_1);
-    mkdir(testRecursiveMeta.dataDirectory + DIR_2);
-    createFiles(testRecursiveMeta.dataDirectory + DIR_1, 2, 6); // 2 files of size 30 bytes each.
-    createFiles(testRecursiveMeta.dataDirectory + DIR_2, 1, 6); // 1 files of 6 lines ( each line is 5 bytes)==>size =30
-
-    String inputDir = testRecursiveMeta.dataDirectory + "/" + DIR_1 + "," + testRecursiveMeta.dataDirectory + "/" + DIR_2_1;
-    System.out.println("Setting input directory: " + inputDir);
-    testRecursiveMeta.fileSplitter.setDirectory(inputDir);// pass two directories.
-
-    int blockSize = 10;
-    testRecursiveMeta.fileSplitter.setBlockSize(new Long(blockSize));
-    testRecursiveMeta.fileSplitter.beginWindow(1);
-    testRecursiveMeta.fileSplitter.emitTuples();
-
-    int noOfBlocks = numFiles * (int) Math.ceil(((1.0 * numLines * lineSize) / blockSize));
-    Assert.assertEquals("Blocks", noOfBlocks, testRecursiveMeta.blockMetadataSink.collectedTuples.size());
-    Assert.assertEquals("Blocks", numDirs + numFiles, testRecursiveMeta.fileMetadataSink.collectedTuples.size());
-
-    @SuppressWarnings({ "unchecked", "rawtypes" })
-    ArrayList<IngestionFileMetaData> fileList = (ArrayList) testRecursiveMeta.fileMetadataSink.collectedTuples;
-
-    // For DIR_1
-    Assert.assertEquals("Missing entry:", true, hasFileEntry(fileList, DIR_1));
-    Assert.assertEquals("Missing entry:", true, hasFileEntry(fileList, DIR_1 + "/file0.txt"));
-    Assert.assertEquals("Missing entry:", true, hasFileEntry(fileList, DIR_1 + "/file1.txt"));
-
-    // For DIR_2
-    Assert.assertEquals("Missing entry:", true, hasFileEntry(fileList, DIR_2_1));
-    Assert.assertEquals("Missing entry:", true, hasFileEntry(fileList, DIR_2_1 + "/" + DIR_2_2));
-    Assert.assertEquals("Missing entry:", true, hasFileEntry(fileList, DIR_2_1 + "/" + DIR_2_2 + "/" + DIR_2_3));
-    Assert.assertEquals("Missing entry:", true, hasFileEntry(fileList, DIR_2 + "/file0.txt"));
-
-    @SuppressWarnings({ "unchecked", "rawtypes" })
-    ArrayList<FileBlockMetadata> blockList = (ArrayList) testRecursiveMeta.blockMetadataSink.collectedTuples;
-    Assert.assertEquals("Missing entry:", false, hasBlockEntry(blockList, DIR_1));
-    Assert.assertEquals("Missing entry:", true, hasBlockEntry(blockList, DIR_1 + "/file0.txt"));
-    Assert.assertEquals("Missing entry:", true, hasBlockEntry(blockList, DIR_1 + "/file1.txt"));
-    Assert.assertEquals("Missing entry:", false, hasBlockEntry(blockList, DIR_2_1));
-    Assert.assertEquals("Missing entry:", true, hasBlockEntry(blockList, DIR_2 + "/file0.txt"));
-  }
-
-  private boolean hasFileEntry(ArrayList<IngestionFileMetaData> list, String fileName)
-  {
-    for (IngestionFileMetaData fm : list) {
-      if (fm.getRelativePath().compareTo(fileName) == 0) {
-        return true;
-      }
-    }
-    return false;
-  }
-
-  private boolean hasBlockEntry(ArrayList<FileBlockMetadata> list, String fileName)
-  {
-    for (FileBlockMetadata fm : list) {
-      System.out.println(fm.getFilePath());
-      if (fm.getFilePath().endsWith(fileName)) {
-        return true;
-      }
-    }
-    return false;
-  }
-
-  public void mkdir(String dir)
-  {
-    new File(dir).mkdirs();
-  }
-
-  private void createFiles(String basePath, int numFiles, int numLines)
-  {
-    try {
-
-      HashSet<String> allLines = Sets.newHashSet();
-      for (int file = 0; file < numFiles; file++) {
-        HashSet<String> lines = Sets.newHashSet();
-        for (int line = 0; line < numLines; line++) {
-          lines.add("f" + file + "l" + line);
-        }
-        allLines.addAll(lines);
-        File created = new File(basePath, "/file" + file + ".txt");
-        testRecursiveMeta.filePaths.add("file:" + created.getAbsolutePath());
-        FileUtils.write(created, StringUtils.join(lines, '\n') + '\n');
-      }
-    } catch (IOException e) {
-      throw new RuntimeException(e);
-    }
-  }
-=======
 //
 //  public static class TestRecursiveFileSplitter extends TestWatcher
 //  {
@@ -621,6 +322,5 @@
 //      throw new RuntimeException(e);
 //    }
 //  }
->>>>>>> 403e0700
 
 }